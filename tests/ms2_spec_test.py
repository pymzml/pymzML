import sys
import os
<<<<<<< HEAD
sys.path.append(os.path.abspath('.'))
from pymzml.spec import PROTON
=======

sys.path.append(os.path.abspath("."))
>>>>>>> 1e8c5d2d
import pymzml.run as run
import unittest
import test_file_paths
import numpy as np

class SpectrumMS2Test(unittest.TestCase):
    """
        BSA test file

    Peptide @ 
    Scan: 2548
    RT [min] 28.96722412109367
    Selected_precursor [(443.711242675781, 0.0)]

    """

    def setUp(self):
        """
        """
        # self.paths = [
        #     os.path.join( DATA_FOLDER, file ) for file in DATA_FILES]
        self.paths = test_file_paths.paths
        path = self.paths[9]
        self.Run = run.Reader(path)
        self.spec = self.Run[2548]

    def test_scan_time(self):
        scan_time = self.spec.scan_time_in_minutes()
        self.assertIsNotNone(scan_time)
        self.assertIsInstance(scan_time, float)
        self.assertEqual(round(scan_time, 4), round(28.96722412109367, 4))

    def test_select_precursors(self):
        selected_precursor = self.spec.selected_precursors
        self.assertIsInstance(selected_precursor[0], dict)
        self.assertIsInstance(selected_precursor[0]["mz"], float)
        self.assertIsInstance(selected_precursor[0]["i"], float)
        self.assertIsInstance(selected_precursor[0]["charge"], int)
        self.assertEqual(
            selected_precursor, [{"mz": 443.711242675781, "i": 0.0, "charge": 2}]
        )

<<<<<<< HEAD
    def test_deconvolute_peaks(self):
        charge = 3
        test_mz = 430.313
        arr = np.array([(test_mz, 100), (test_mz + PROTON/charge, 49)])
        spec = self.Run[2548]
        print(spec.ms_level)
        spec.set_peaks(arr, 'centroided')
        decon = spec.peaks('deconvoluted')
        self.assertEqual(len(decon), 1)
        print(decon)
        decon_mz = (test_mz * charge) - charge * PROTON
        self.assertEqual(decon[0][0], decon_mz)
        self.assertEqual(decon[0][1], 149) # 149 since itensities are 100 and 49
        self.assertEqual(decon[0][2], 3)

if __name__ == '__main__':
=======

if __name__ == "__main__":
>>>>>>> 1e8c5d2d
    unittest.main(verbosity=3)<|MERGE_RESOLUTION|>--- conflicted
+++ resolved
@@ -1,12 +1,9 @@
 import sys
 import os
-<<<<<<< HEAD
+
 sys.path.append(os.path.abspath('.'))
 from pymzml.spec import PROTON
-=======
 
-sys.path.append(os.path.abspath("."))
->>>>>>> 1e8c5d2d
 import pymzml.run as run
 import unittest
 import test_file_paths
@@ -49,7 +46,6 @@
             selected_precursor, [{"mz": 443.711242675781, "i": 0.0, "charge": 2}]
         )
 
-<<<<<<< HEAD
     def test_deconvolute_peaks(self):
         charge = 3
         test_mz = 430.313
@@ -65,9 +61,5 @@
         self.assertEqual(decon[0][1], 149) # 149 since itensities are 100 and 49
         self.assertEqual(decon[0][2], 3)
 
-if __name__ == '__main__':
-=======
-
 if __name__ == "__main__":
->>>>>>> 1e8c5d2d
     unittest.main(verbosity=3)