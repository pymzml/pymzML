--- conflicted
+++ resolved
@@ -60,14 +60,7 @@
 
     def test_spectrum_tag_patter(self):
         for tag in self.spec_tags.values():
-<<<<<<< HEAD
-            self.assertRegex(
-                tag.decode('utf-8'),
-                rp.SPECTRUM_TAG_PATTERN
-            )
-=======
             self.assertRegex(tag.decode("utf-8"), rp.SPECTRUM_TAG_PATTERN)
->>>>>>> 76024812
 
 
 if __name__ == "__main__":
