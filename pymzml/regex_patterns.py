--- conflicted
+++ resolved
@@ -45,13 +45,9 @@
 Regex to catch specturm open xml tag with encoded array length
 """
 
-<<<<<<< HEAD
-CHROMO_OPEN_PATTERN = re.compile(b'<chromatogram\s.*?id="(.*?)"')
-=======
 CHROMO_OPEN_PATTERN = re.compile(
     b'<chromatogram\\s.*?id="(.*?)"'
 )
->>>>>>> ed1e5029
 
 SPECTRUM_CLOSE_PATTERN = re.compile(b"</spectrum>")
 """Regex to catch spectrum xml close tags"""
