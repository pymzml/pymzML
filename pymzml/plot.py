# -*- coding: utf-8 -*-
# encoding: utf-8
"""
Plotting functions for pymzML.
The Factory object can hold several plots with several data traces each.
The data can be visualized as an interactive plotly plot or be exported as JSON.
"""

# pymzml
#
# Copyright (C) 2010-2016 M. Kösters, C. Fufezan, S. Schulze
#
#    This program is free software: you can redistribute it and/or modify
#    it under the terms fo the GNU General Public License as published by
#    the Free Software Foundation, either version 3 of the License, or
#    (at your option) any later version.
#
#    This program is distributed in the hope that it will be useful,
#    but WITHOUT ANY WARRANTY; without even the implied warranty of
#    MERCHANTABILITY or FITNESS FOR A PARTICULAR PURPOSE.  See the
#    GNU General Public License for more details.
#
#    You should have received a copy of the GNU General Public License
#    along with this program.  If not, see <http://www.gnu.org/licenses/>.

import sys
import math
import warnings


# Fail gracefully if no plotly installed
try:
    import plotly.offline as plt
    import plotly.graph_objs as go
    from plotly import tools
except ImportError:
    warnings.warn("Plotly is required for plotting support.", ImportWarning)


from . import spec


class Factory(object):
    def __init__(self, filename=None):
        """
        Interface to visualize m/z or profile data using plotly (https://plot.ly/).

        Arguments:
            filename (str): Name for the output file. Default = "spectrum_plot.html"

        """
        self.filename = filename
        self.plots = []
        self.titles = []
        self.lookup = dict()
        self.y_max = []
        self.y_min = []
        self.x_max = []
        self.x_min = []
        self.offset = 1
        self.MS_precisions = []
        self.function_mapper = {
            "-__splineOffset__0": self.__return_neg_offset_0,
            "max_intensity": self.__return_max_y,
        }
        self.style_options = {"line.width": 1}  # default value

    def __return_max_y(self, i):
        """
        """
        return self.y_max[i]

    def __return_neg_offset_0(self, i):
        """
        """
        return 0.0 - (self.y_max[i] * (self.offset * 0.05))

    def new_plot(self, MS_precision="5e-6", title=None):
        """
        Add new plot to the plotting Factory.
        Every plot will be put into the x * 2 grid of one single figure.

        Keyword Arguments:
            title (str): an optional title that will be printed above the plot
            MS_precision (float): measuring MS_precision used in handler.
                Default 5e-6.

        Note:
            Old function newPlot() is still working. However, the new syntax
            should be used.

        """
        self.MS_precisions.append(MS_precision)
        self.plots.append([])
        self.titles.append(title)
        return

    def newPlot(self, MS_precision="5e-6", title=None):
        """Deprecated since version 1.2."""
        # Is this ok, pass the Factory.self to Spectrum class???
        # Id just make deprecation warning a function independent of any class
        # Also, this just looks wrong
        spec.Spectrum.deprecation_warning(
            self, function_name=sys._getframe().f_code.co_name
        )
        self.new_plot(MS_precision=MS_precision, title=title)

    def add(
        self,
        data,
        color=(0, 0, 0),
        style="sticks",
        mz_range=None,
        int_range=None,
        opacity=0.8,
        dash="solid",
        name=None,
        plot_num=-1,
        title=None,
    ):
        """
        Add data to the graph.

        Arguments:
            data (list): The data added to the graph. Must be list of  tuples with
                the following format. Note that i can be set to 'max_intensity' for
                setting the label position to the maximum intensity.
                    *   (mz,i) for all styles, except label,
                    *   (mz,i, string) for label.hoverinfo, .sticks and .triangle
                    *   (mz1, mz2, i, string) for label.linear and .spline

        Keyword Arguments:
            color (tuple): color encoded in RGB. Default = (0,0,0)
            style (str): plotting style. Default = "sticks".
                Currently supported styles are:
                    *   'lines':
                        Datapoints connected by lines
                    *   'points':
                        Datapoints without connection
                    *   'sticks':
                        Vertical line at given m/z (corresponds to centroided peaks)
                    *   'triangle' (MS_precision, micro, tiny, small, medium, big):
                        The top of the triangle corresponds to the given m/z, the width
                        corresponds to he given format, e.g. 'triangle.MS_precision'
                    *   'label.hoverinfo':
                        Label string appears as plotly hover info
                    *   'label.linear'   (top, medium or bottom)
                    *   'label.spline'   (top, medium or bottom)
                    *   'label.sticks'
                    *   'label.triangle' (small, medium or big)
            mz_range (list): Boundaries that should be added to the current
                plot
            int_range (list): Boundaries that should be added to the current
                plot
            opacity (float): opacity of the data points
            dash (str): type of line ('solid', 'dash', 'longdash', 'dot', 'dashdot', 'longdashdot')
            name (str): name of data in legend
            plot_num (int): Add data to plot[plot_num]
            title (str): an optional title that will be printed above the plot

        Note:
            The mz_range and int_range in the add() function sets the limits of datapoints
            added to the plot. This is in contrast to defining a range in the layout, which
            only defines the area that is depicted (i.e. the zoom) but still adds the datapoints to the plot
            (can be seen by zooming out).

        """
        if len(self.plots) == 0:
            self.new_plot(title=title)
        if mz_range is None:
            mz_range = [-float("Inf"), float("Inf")]
        if int_range is None:
            int_range = [-float("Inf"), float("Inf")]
        if len(self.x_max) < len(self.plots):
            self.x_max.append(mz_range[1])
            self.x_min.append(mz_range[0])
        if len(self.y_max) < len(self.plots):
            self.y_max.append(int_range[1])
            self.y_min.append(int_range[0])

        # Init variables
        filling = None
        mode = "lines"
        x_values = []
        y_values = []
        txt = []

        style = style.split(".")
        MS_precision = float(self.MS_precisions[plot_num])

        if len(style) == 3:
            pos = style[2]
            available_pos = [
                "MS_precision",
                "micro",
                "tiny",
                "small",
                "medium",
                "big",
                "top",
                "bottom",
            ]
            if pos not in available_pos:
                raise Exception(
                    "Position must one of the following: {0}".format(available_pos)
                )
        else:
            pos = None
        if style[0] == "label":
            mode = "text+lines"
            if len(data[0]) < 3:
                raise Exception(
                    """
                    Must have at least (mz, i, annotation) in data
                    when using labels
                    """
                )
            if style[1] == "hoverinfo":
                shape = "linear"
                mode = None
                filling = None
                for data_tuple in data:
                    x_values.append(data_tuple[0])
                    y_values.append(data_tuple[1])
                    txt.append(data_tuple[2])

            elif style[1] == "sticks":
                shape = "linear"
                filling = "tozeroy"
                for x in data:
                    y_pos = x[1]
                    x_values += x[0], x[0], x[0], None
                    y_values += 0.0, y_pos, 0.0, None
                    txt += None, x[2], None, None

            elif style[1] == "triangle":
                if not pos:
                    pos = "medium"
                triangle_pos_list = [
                    "MS_precision",
                    "micro",
                    "tiny",
                    "small",
                    "medium",
                    "big",
                ]
                if pos not in triangle_pos_list:
                    raise Exception("Position must be in {0}".format(triangle_pos_list))

                shape = "linear"
                filling = "tozeroy"
                for x in data:
                    x_max = self.x_max[plot_num]
                    y_max = x[1]
                    y_values += 0.0, y_max, 0.0, None
                    txt += None, x[2], None, None

                    if pos == "MS_precision":
                        x_values += (
                            x[0] - (x[0] * MS_precision),
                            x[0],
                            x[0] + (x[0] * MS_precision),
                            None,
                        )
                        continue
                    elif pos == "micro":
                        rel_width = 1 / float(10000)
                    elif pos == "tiny":
                        rel_width = 1 / float(2000)
                    elif pos == "small":
                        rel_width = 1 / float(200)
                    elif pos == "medium":
                        rel_width = 1 / float(100)
                    elif pos == "big":
                        rel_width = 1 / float(50)
                    x_values += (
                        x[0] - (x_max * rel_width),
                        x[0],
                        x[0] + (x_max * rel_width),
                        None,
                    )

            elif style[1] == "spline":
                mode = "lines+markers+text"
                shape = "spline"
                txt = []
                if not pos:
                    pos = "top"
                for x in data:
                    if x[2] == "max_intensity":
                        y_max = self.y_max[plot_num]
                    else:
                        y_max = x[1]
                    if pos == "top":
                        y_pos = y_max
                        offset = y_max + (y_max * 0.1)

                    elif pos == "medium":
                        print(
                            """'
                            {0}
                            is not working atm for
                            {1}
                            """.format(
                                pos, style
                            )
                        )
                        sys.exit(0)
                        y_pos = x[2] / 2
                        offset = "__splineOffset__"

                    elif pos == "bottom":
                        y_pos = 0.0
                        offset = "-__splineOffset__0"

                    x_values += x[0], (x[0] + x[1]) / 2, x[1], None
                    y_values += y_pos, str(offset), y_pos, None
                    txt += None, x[3], None, None

            elif style[1] == "linear":
                shape = "linear"
                if not pos:
                    pos = "bottom"
                for x in data:
                    if x[2] == "max_intensity":
                        y_max = self.y_max[plot_num]
                    else:
                        y_max = x[1]
                    if pos == "top":
                        y_pos = y_max
                        offset = y_max + (y_max * 0.1)
                    elif pos == "medium":
                        print(
                            """'
                            {0}
                            is not working atm for
                            {1}
                            """.format(
                                pos, style
                            )
                        )
                        sys.exit(0)
                        y_pos = x[2] / 2
                        offset = "+__splineOffset__"
                    elif pos == "bottom":
                        y_pos = 0.0
                        offset = "-__splineOffset__0"

                    x_values += x[0], (x[0] + x[1]) / 2, x[1], None
                    y_values += str(offset), str(offset), str(offset), None
                    txt += None, x[3], None, None

            # elif style[1] == 'lines':
            #         shape = 'linear'
            #         filling = 'tozeroy'
            #         for x in data:
            #             y_pos = 'self.y_max[i]'
            #             x_values += x[0], x[0], x[0], None
            #             y_values += .0, y_pos, .0, None
            #             txt     += None, x[2], None, None

            else:
                raise Exception(
                    """
                    Unknown label type
                    Currently supported are:
                    -> linear
                    -> spline
                    -> sticks
                    -> triangle
                    """
                )

        elif style[0] in ["sticks", "triangle", "lines", "points"]:
            x_vals = [
                mz
                for mz, i in data
                if mz_range[0] <= mz <= mz_range[1]
                and int_range[0] <= i <= int_range[1]
            ]
            y_vals = [
                i
                for mz, i in data
                if mz_range[0] <= mz <= mz_range[1]
                and int_range[0] <= i <= int_range[1]
            ]
            y_max = max(y_vals)
            y_min = min(y_vals)
            x_max = max(x_vals)
            x_min = min(x_vals)

            if self.x_max[plot_num] == float("Inf") or self.x_max[plot_num] < x_max:
                self.x_max[plot_num] = x_max
            if self.x_min[plot_num] == -float("Inf") or self.x_min[plot_num] > x_min:
                self.x_min[plot_num] = x_min
            if self.y_max[plot_num] == float("Inf") or self.y_max[plot_num] < y_max:
                self.y_max[plot_num] = y_max
            if self.y_min[plot_num] == -float("Inf") or self.y_min[plot_num] > y_min:
                self.y_min[plot_num] = y_min

            if style[0] == "sticks":
                shape = "linear"
                mode = "lines"
                filling = "tozeroy"
                for x in zip(x_vals, y_vals):
                    y_pos = x[1]
                    x_values += x[0], x[0], x[0], None
                    y_values += 0.0, y_pos, 0.0, None

            elif style[0] == "triangle":
                if len(style) == 2:
                    pos = style[1]
                else:
                    pos = "medium"
                triangle_pos_list = [
                    "MS_precision",
                    "micro",
                    "tiny",
                    "small",
                    "medium",
                    "big",
                ]
                if pos not in triangle_pos_list:
                    raise Exception("Position must be in {0}".format(triangle_pos_list))
                shape = "linear"
                filling = "tozeroy"
                for x in zip(x_vals, y_vals):
                    x_max = self.x_max[plot_num]
                    y_pos = x[1]
                    y_values += 0.0, y_pos, 0.0, None
                    if pos == "MS_precision":
                        x_values += (
                            x[0] - (x[0] * MS_precision),
                            x[0],
                            x[0] + (x[0] * MS_precision),
                            None,
                        )
                        continue
                    elif pos == "micro":
                        rel_width = 1 / float(10000)
                    elif pos == "tiny":
                        rel_width = 1 / float(2000)
                    elif pos == "small":
                        rel_width = 1 / float(200)
                    elif pos == "medium":
                        rel_width = 1 / float(100)
                    elif pos == "big":
                        rel_width = 1 / float(50)
                    x_values += (
                        x[0] - (x_max * rel_width),
                        x[0],
                        x[0] + (x_max * rel_width),
                        None,
                    )

            elif style[0] == "lines":
                mode = "lines"
                shape = "linear"
                for x in zip(x_vals, y_vals):
                    x_values.append(x[0])
                    y_values.append(x[1])

<<<<<<< HEAD
            elif style[0] == 'points':
                mode = 'markers'
                shape = 'linear'
=======
            elif style[0] == "points":
                mode = "markers"
                shape = " linear"
>>>>>>> 2b211392
                x_values = x_vals
                y_values = y_vals

        else:
            raise Exception(
                """
                Invalid plotting style
                Currently supported are:
                -> lines
                -> points
                -> sticks
                -> triangle
                """
            )

        trace = go.Scatter(
            {
<<<<<<< HEAD
                'x': x_values,
                'y': y_values,
                'text': txt,
                'textfont': {
                    'family': 'Helvetica',
                    'size': 10,
                    'color': '#000000'
                },
                'textposition': 'top center',
                'visible': True,
                'marker': {
                    'size'  : 10,
                    'color' : 'rgba'+str((color[0], color[1], color[2], opacity)),
=======
                "x": x_values,
                "y": y_values,
                "xaxis": {"range": mz_range, "autorange": False},
                "yaxis": {"range": int_range, "autorange": False},
                "text": txt,
                "textfont": {"family": "Helvetica", "size": 10, "color": "#000000"},
                "textposition": "top center",
                "visible": "True",
                "marker": {
                    "size": 10,
                    "color": "rgba" + str((color[0], color[1], color[2], opacity)),
>>>>>>> 2b211392
                },
                "mode": mode,
                "name": name,
                "line": {
                    "color": "rgba" + str((color[0], color[1], color[2], opacity)),
                    "width": self.style_options["line.width"],
                    "shape": shape,
                    "dash": dash,
                },
<<<<<<< HEAD
                'fill': filling,
                'fillcolor': 'rgba' + str((color[0], color[1], color[2], opacity)),
                'opacity': opacity,
=======
                "fill": filling,
                "fillcolor": {
                    "color": "rgba" + str((color[0], color[1], color[2], opacity)),
                    "opacity": opacity,
                },
                "opacity": opacity,
>>>>>>> 2b211392
            }
        )

        self.plots[plot_num].append(trace)
        return trace

    def info(self):
        """
        Prints summary about the plotting factory, i.e. how many plots and how
        many datasets per plot.
        """
        print(
            """
            Factory holds {0} unique plots
            """.format(
                len(self.plots)
            )
        )
        for i, plot in enumerate(self.plots):
            print("\t\tPlot {0} holds {1} unique datasets".format(i, len(plot)))
            for j, dataset in enumerate(plot):
                print(
                    "\t\t\tDataset {0} holds {1} datapoints".format(
                        j, len(dataset["x"])
                    )
                )

        print()
        return

    def save(self, filename=None, mz_range=None, int_range=None, layout=None):
        """
        Saves all plots and their data points that have been added to the
        plotFactory.

        Keyword Arguments:
            filename (str): Name for the output file. Default = "spectrum_plot.html"
            mz_range (list): m/z range which should be considered [start, end].
                Default = None
            int_range (list): intensity range which should be considered [min, max].
                Default = None
            layout (dict): dictionary containing layout information in plotly style

        Note:
            mz_range and int_range defined here will be applied to all subplots in
            the current plot, i.e. ranges defined when adding a subplot will be
            overwritten. To avoid this, a list of lists can be given in the order
            corresponding to the subplots.
        """
        plot_number = len(self.plots)
        rows, cols = int(math.ceil(plot_number / float(2))), 2
        if plot_number % 2 == 0:
            my_figure = tools.make_subplots(
                rows=rows,
                cols=cols,
                vertical_spacing=0.6 / rows,
                subplot_titles=self.titles,
            )
        else:
            specs = [[{}, {}] for x in range(rows - 1)]
            specs.append([{"colspan": 2}, None])
            my_figure = tools.make_subplots(
                rows=rows,
                cols=cols,
                vertical_spacing=0.6 / rows,
                specs=specs,
                subplot_titles=self.titles,
            )

        for i, plot in enumerate(self.plots):
            print(int(math.floor((i / 2) + 1)), (i % 2) + 1)
            for j, trace in enumerate(plot):
                trace["y"] = [
                    self.function_mapper[x](i) if x in self.function_mapper else x
                    for x in trace["y"]
                ]
                my_figure.append_trace(trace, int(math.floor((i / 2) + 1)), (i % 2) + 1)

        for i in range(plot_number):
            xaxis_key = "xaxis{0}".format(i + 1)
            if mz_range:
                if mz_range[0] == list or mz_range[0] == tuple:
                    # if list and not list of lists, apply same for all
                    my_figure["layout"][xaxis_key].update(range=mz_range[i])
                    my_figure["layout"][xaxis_key]["autorange"] = False
                elif mz_range[0] == int or mz_range[0] == float:
                    my_figure["layout"][xaxis_key]["range"] = mz_range
                    my_figure["layout"][xaxis_key]["autorange"] = False
            yaxis_key = "yaxis{0}".format(i + 1)
            if int_range:
                if int_range[0] == list or int_range[0] == tuple:
                    # if list and not list of lists, apply same for all
                    my_figure["layout"][yaxis_key].update(range=int_range[i])
                    my_figure["layout"][yaxis_key]["autorange"] = False
                elif int_range[0] == int or int_range[0] == float:
<<<<<<< HEAD
                    my_figure['layout'][yaxis_key]['range'] = int_range
                    my_figure['layout'][yaxis_key]['autorange'] = False

            my_figure['layout'][xaxis_key].update(title='m/z ')
            my_figure['layout'][yaxis_key].update(title='Intensity')
            my_figure['layout'][xaxis_key].update(
                titlefont=
                {
                    'color': '#000000',
                    'family': 'Helvetica',
                    'size': 18
                }
            )
            my_figure['layout'][yaxis_key].update(
                titlefont=
                {
                    'color': '#000000',
                    'family': 'Helvetica',
                    'size': 18
                }
=======
                    my_figure["layout"][yaxis_key]["range"] = int_range
                    my_figure["layout"][yaxis_key]["autorange"] = False

            my_figure["layout"][xaxis_key].update(title="m/z ")
            my_figure["layout"][yaxis_key].update(title="Intensity")
            my_figure["layout"][xaxis_key].update(
                titlefont={"color": "#000000", "family": "Helvetica", "size": "18"}
            )
            my_figure["layout"][yaxis_key].update(
                titlefont={"color": "#000000", "family": "Helvetica", "size": "18"}
>>>>>>> 2b211392
            )

        my_figure["layout"]["legend"].update(font={"size": 10, "color": "#FF0000"})
        if layout:
            my_figure["layout"].update(layout)
        if self.filename is None:
            _filename = "spectrum_plot.html"
        else:
            _filename = self.filename

        if filename is not None:
            # save fkt name definition overrules original filename
            _filename = filename

        plt.plot(my_figure, filename=_filename, auto_open=False)
        return

    def get_data(self):
        """
        Return data and layout in JSON format.

        Returns:
            plots (dict): JSON compatible python dict

        """
        for i, plot in enumerate(self.plots):
            for j, trace in enumerate(plot):
                self.plots[i][j]["y"] = [
                    self.function_mapper[x](i) if x in self.function_mapper else x
                    for x in trace["y"]
                ]
        return self.plots


if __name__ == "__main__":
    print(__doc__)<|MERGE_RESOLUTION|>--- conflicted
+++ resolved
@@ -460,15 +460,9 @@
                     x_values.append(x[0])
                     y_values.append(x[1])
 
-<<<<<<< HEAD
             elif style[0] == 'points':
                 mode = 'markers'
                 shape = 'linear'
-=======
-            elif style[0] == "points":
-                mode = "markers"
-                shape = " linear"
->>>>>>> 2b211392
                 x_values = x_vals
                 y_values = y_vals
 
@@ -486,33 +480,15 @@
 
         trace = go.Scatter(
             {
-<<<<<<< HEAD
-                'x': x_values,
-                'y': y_values,
-                'text': txt,
-                'textfont': {
-                    'family': 'Helvetica',
-                    'size': 10,
-                    'color': '#000000'
-                },
-                'textposition': 'top center',
-                'visible': True,
-                'marker': {
-                    'size'  : 10,
-                    'color' : 'rgba'+str((color[0], color[1], color[2], opacity)),
-=======
                 "x": x_values,
                 "y": y_values,
-                "xaxis": {"range": mz_range, "autorange": False},
-                "yaxis": {"range": int_range, "autorange": False},
                 "text": txt,
                 "textfont": {"family": "Helvetica", "size": 10, "color": "#000000"},
                 "textposition": "top center",
-                "visible": "True",
+                "visible": True,
                 "marker": {
                     "size": 10,
                     "color": "rgba" + str((color[0], color[1], color[2], opacity)),
->>>>>>> 2b211392
                 },
                 "mode": mode,
                 "name": name,
@@ -522,18 +498,9 @@
                     "shape": shape,
                     "dash": dash,
                 },
-<<<<<<< HEAD
-                'fill': filling,
-                'fillcolor': 'rgba' + str((color[0], color[1], color[2], opacity)),
-                'opacity': opacity,
-=======
                 "fill": filling,
-                "fillcolor": {
-                    "color": "rgba" + str((color[0], color[1], color[2], opacity)),
-                    "opacity": opacity,
-                },
+                "fillcolor": "rgba" + str((color[0], color[1], color[2], opacity)),
                 "opacity": opacity,
->>>>>>> 2b211392
             }
         )
 
@@ -629,39 +596,16 @@
                     my_figure["layout"][yaxis_key].update(range=int_range[i])
                     my_figure["layout"][yaxis_key]["autorange"] = False
                 elif int_range[0] == int or int_range[0] == float:
-<<<<<<< HEAD
-                    my_figure['layout'][yaxis_key]['range'] = int_range
-                    my_figure['layout'][yaxis_key]['autorange'] = False
-
-            my_figure['layout'][xaxis_key].update(title='m/z ')
-            my_figure['layout'][yaxis_key].update(title='Intensity')
-            my_figure['layout'][xaxis_key].update(
-                titlefont=
-                {
-                    'color': '#000000',
-                    'family': 'Helvetica',
-                    'size': 18
-                }
-            )
-            my_figure['layout'][yaxis_key].update(
-                titlefont=
-                {
-                    'color': '#000000',
-                    'family': 'Helvetica',
-                    'size': 18
-                }
-=======
                     my_figure["layout"][yaxis_key]["range"] = int_range
                     my_figure["layout"][yaxis_key]["autorange"] = False
 
             my_figure["layout"][xaxis_key].update(title="m/z ")
             my_figure["layout"][yaxis_key].update(title="Intensity")
             my_figure["layout"][xaxis_key].update(
-                titlefont={"color": "#000000", "family": "Helvetica", "size": "18"}
+                titlefont={"color": "#000000", "family": "Helvetica", "size": 18}
             )
             my_figure["layout"][yaxis_key].update(
-                titlefont={"color": "#000000", "family": "Helvetica", "size": "18"}
->>>>>>> 2b211392
+                titlefont={"color": "#000000", "family": "Helvetica", "size": 18}
             )
 
         my_figure["layout"]["legend"].update(font={"size": 10, "color": "#FF0000"})
