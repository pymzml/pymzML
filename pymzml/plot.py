--- conflicted
+++ resolved
@@ -482,11 +482,6 @@
             {
                 "x": x_values,
                 "y": y_values,
-<<<<<<< HEAD
-                # "xaxis": {"range": mz_range, "autorange": False},
-                # "yaxis": {"range": int_range, "autorange": False},
-=======
->>>>>>> 76024812
                 "text": txt,
                 "textfont": {"family": "Helvetica", "size": 10, "color": "#000000"},
                 "textposition": "top center",
