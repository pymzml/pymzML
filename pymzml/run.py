# -*- coding: utf-8 -*-
# encoding: utf-8
"""
The class :py:class:`Reader` has been designed to selectively extract data
from a mzML file and to expose the data as a python object.
Necessary information are read in and stored in a fast
accessible format.
The reader itself is an iterator, thus looping over all spectra
follows the classical pythonian syntax.
Additionally one can random access spectra by their nativeID
if the file if not truncated by a conversion Program.

Note:
    The class :py:class:`Writer` is still in development.

"""
#
# pymzml
#
# Copyright (C) 2016 M. Kösters, C. Fufezan
#
#    This program is free software: you can redistribute it and/or modify
#    it under the terms of the GNU General Public License as published by
#    the Free Software Foundation, either version 3 of the License, or
#    (at your option) any later version.
#
#    This program is distributed in the hope that it will be useful,
#    but WITHOUT ANY WARRANTY; without even the implied warranty of
#    MERCHANTABILITY or FITNESS FOR A PARTICULAR PURPOSE.  See the
#    GNU General Public License for more details.
#
#    You should have received a copy of the GNU General Public License
#    along with this program.  If not, see
#    <http://www.gnu.org/licenses/>


import re
import os
import xml.etree.ElementTree as ElementTree
from collections import defaultdict as ddict
from io import BytesIO

from . import spec
from . import obo
from . import regex_patterns
from .file_interface import FileInterface
from .file_classes.standardMzml import StandardMzml


class Reader(object):
    """
    Initialize Reader object for a given mzML file.

    Arguments:
        path (str): path to the mzml file to parse.

    Keyword Arguments:
        MS_precisions (dict): measured precisions for the different MS levels.
            e.g.::

                {
                    1 : 5e-6,
                    2 : 20e-6
                }

        obo_version (str, optional): obo version number as string. If not
            specified the version will be extracted from the mzML file

    Note:
        Setting the precision for MS1 and MSn spectra has changed in version 1.2.
        However, the old syntax as kwargs is still compatible ( e.g. 'MS1_Precision=5e-6').
    """

    def __init__(
<<<<<<< HEAD
        self,
        path_or_file,
        MS_precisions = None,
        obo_version   = None,
        build_index_from_scratch=False,
        skip_chromatogram=True,
        **kwargs
=======
            self,
            path_or_file,
            MS_precisions=None,
            obo_version=None,
            build_index_from_scratch=False,
            skip_chromatogram=True,
            **kwargs
>>>>>>> d87f762e
    ):
        """Initialize and set required attributes."""
        self.build_index_from_scratch = build_index_from_scratch
        self.skip_chromatogram = skip_chromatogram
        if MS_precisions is None:
            MS_precisions = {}
            if "MS1_Precision" in kwargs.keys():
                MS_precisions[1] = kwargs["MS1_Precision"]
            if "MSn_Precision" in kwargs.keys():
                MS_precisions[2] = kwargs["MSn_Precision"]
                MS_precisions[3] = kwargs["MSn_Precision"]

        # Parameters
        self.ms_precisions = {
            0: 0.001,  # arbitrary prec for UV spectra
            1: 5e-6,
<<<<<<< HEAD
            2: 20e-6,
=======
            2: 20e-6
>>>>>>> d87f762e
        }
        self.ms_precisions.update(MS_precisions)

        # File info
        self.info = ddict()
        if isinstance(path_or_file, str):
            self.info['file_name'] = path_or_file
            self.info['encoding'] = self._determine_file_encoding(path_or_file)
        else:
            self.info['encoding'] = self._guess_encoding(path_or_file)

        self.info['file_object'] = self._open_file(path_or_file)
        self.info['offset_dict'] = self.info['file_object'].offset_dict
        if obo_version:
            self.info['obo_version'] = self._obo_version_validator(obo_version)
        else:
            # obo version not specified -> try to identify from mzML by self._init_iter
            self.info['obo_version'] = None

        self.iter = self._init_iter()
        self.OT = self._init_obo_translator()

    def __next__(self):
        """
        Iterator for the class :py:class:`Run`.

        Iterates all of the spectra in the file.

        Returns:
            Spectrum (:py:class:`Spectrum`): a spectrum object with interface
                to the original spectrum element.

        Example:

        >>> for spectrum in Reader:
        ...     print(spectrum.mz, end='\\r')

        """
        has_ref_group = self.info.get("referenceable_param_group_list", False)
        while True:
            event, element = next(self.iter, ("END", "END"))
            if event == "end":
                if element.tag.endswith("}spectrum"):
                    spectrum = spec.Spectrum(element)
                    if has_ref_group:
                        spectrum._set_params_from_reference_group(
                            self.info["referenceable_param_group_list_element"]
                        )
                    ms_level = spectrum.ms_level
                    spectrum.measured_precision = self.ms_precisions[ms_level]
                    spectrum.calling_instance = self
                    return spectrum
                if element.tag.endswith("}chromatogram"):
                    if self.skip_chromatogram:
                        continue
                    spectrum = spec.Chromatogram(element)
                    # if has_ref_group:
                    #     spectrum._set_params_from_reference_group(
                    #         self.info['referenceable_param_group_list_element']
                    #     )
                    spectrum.calling_instance = self
                    return spectrum
            elif event == "END":
                raise StopIteration

    def __getitem__(self, identifier):
        """
        Access spectrum with native id 'identifier'.

        Arguments:
            identifier (str or int): last number in the id tag of the spectrum
                element

        Returns:
            spectrum (Spectrum or Chromatogram): spectrum/chromatogram object
            with native id 'identifier'
        """
        spectrum = self.info["file_object"][identifier]
        spectrum.calling_instance = self
        if isinstance(spectrum, spec.Spectrum):
            spectrum.measured_precision = self.ms_precisions[spectrum.ms_level]
        return spectrum

    @property
    def file_class(self):
        """Return file object in use."""
        return type(self.info["file_object"].file_handler)

    def _open_file(self, path_or_file):
        """
        Open the path using the FileInterface class as a wrapper.

        Arguments:
            path (str): path to the file to parse

        Returns:
            (FileInterface): Wrapper class for compressed and uncompressed
                mzml files
        """
        return FileInterface(
            path_or_file,
            self.info['encoding'],
            build_index_from_scratch=self.build_index_from_scratch
        )

    def _guess_encoding(self, mzml_file):
        """
        Determine the encoding used for the file.

        Arguments:
            mzml_file (IOBase): an mzml file

        Returns:
            mzml_encoding (str): encoding type of the file
        """
        match = regex_patterns.FILE_ENCODING_PATTERN.search(mzml_file.readline())
        if match:
            return bytes.decode(match.group('encoding'))
        else:
            return 'utf-8'

    def _determine_file_encoding(self, path):
        """
        Determine the encoding used for the file in path.

        Arguments:
            path (str): path to the mzml files

        Returns:
            mzml_encoding (str): encoding type of the file
        """
        if os.path.exists(path):
            print(path)
            if path.endswith('.gz') or path.endswith('.igz'):
                import gzip
                _open = gzip.open
            else:
                _open = open
            with _open(path, 'rb') as sniffer:
                return self._guess_encoding(sniffer)

    @staticmethod
    def _obo_version_validator(version):

        """
        The obo version should fit file names in the obo folder.
        However, some software generate mzML with built in obo version string like:
        '23:06:2017' or even newer version that not in obo folder yet.
        This is to check obo version and try to fit the best obo version
        to the obo version in the mzML file.

        Arguments:
            version (str): The original version to check.

        Returns:
            version_fixed (str): The checked obo version.
        """
        obo_rgx = re.compile(r'(\d\.\d{1,2}\.\d{1,2})(_[rR][cC]\d{0,2})?')
        obo_years_rgx = re.compile(r'20\d\d')
        obo_year_version_dct = {
            2012: '3.40.0', 2013: '3.50.0', 2014: '3.60.0',
            2015: '3.75.0', 2016: '4.0.1', 2017: '4.1.0',
            2018: '4.1.10', 2019: '4.1.22',
        }
        version_fixed = None
        if obo_rgx.match(version):
            version_fixed = version
        else:
            if obo_years_rgx.search(version):
                years_found = obo_years_rgx.search(version)
                if years_found:
                    try:
                        year = int(years_found[0])
                    except ValueError:
                        year = 2000

                    if year in obo_year_version_dct:
                        version_fixed = obo_year_version_dct[year]
                    else:
                        if year > 2019:
                            version_fixed = '4.1.0'

        if version_fixed:
            # Check if the corresponding obo file existed in obo folder
            obo_root = os.path.dirname(__file__)
            obo_file = os.path.join(
                obo_root, 'obo',
                'psi-ms{0}.obo'.format('-' + version_fixed if version_fixed else '')
            )
            if os.path.exists(obo_file) or os.path.exists(obo_file + '.gz'):
                pass
            else:
                version_fixed = '1.1.0'
        else:
            version_fixed = '1.1.0'

        return version_fixed

    def _init_obo_translator(self):
        """
        Initialize the obo translator with the minimum requirement
        and extra Accessions.

        Returns:
            obo_translator (OboTranslator): translator class to translate
                accessions to names
        """
        # parse obo, check MS tags and if they are ok in minimum.py (minimum
        # required) ...
        if self.info.get("obo_version", None) is None:
            self.info["obo_version"] = "1.1.0"
        obo_translator = obo.OboTranslator(version=self.info["obo_version"])

        return obo_translator

    def _init_iter(self):
        """
        Initalize the iterator for the spectra and sets it to the start
        of the spectrumList element.

        Returns:
            mzml_iter (xml.etree.ElementTree._IterParseIterator): Iterator over
                all element in the file starting with the first spectrum
        """
        mzml_iter = iter(
            ElementTree.iterparse(self.info["file_object"], events=("end", "start"))
        )  # NOTE: end might be sufficient
        _, self.root = next(mzml_iter)
        while True:
            event, element = next(mzml_iter, ("END", "END"))
            if element.tag.endswith("}mzML"):
                if "version" in element.attrib and len(element.attrib["version"]) > 0:
                    self.info["mzml_version"] = element.attrib["version"]
                else:
                    s = element.attrib[
                        "{http://www.w3.org/2001/XMLSchema-instance}" "schemaLocation"
                    ]
<<<<<<< HEAD
                    self.info["mzml_version"] = re.search(
                        r"[0-9]*\.[0-9]*\.[0-9]*", s
                    ).group()
            elif element.tag.endswith("}cv"):
                if (
                    not self.info["obo_version"]
                    and element.attrib.get("id", None) == "MS"
                ):
                    self.info["obo_version"] = element.attrib.get("version", "1.1.0")
            elif element.tag.endswith("}referenceableParamGroupList"):
                self.info["referenceable_param_group_list"] = True
                self.info["referenceable_param_group_list_element"] = element
            elif element.tag.endswith("}spectrumList"):
                spec_cnt = element.attrib.get("count")
                self.info["spectrum_count"] = int(spec_cnt) if spec_cnt else None
=======
                    self.info['mzml_version'] = re.search(
                        r'[0-9]*\.[0-9]*\.[0-9]*', s).group()
            elif element.tag.endswith('}cv'):
                if not self.info['obo_version'] \
                        and element.attrib.get('id', None) == 'MS':
                    obo_in_mzml = element.attrib.get('version', '1.1.0')
                    self.info['obo_version'] = self._obo_version_validator(obo_in_mzml)

            elif element.tag.endswith('}referenceableParamGroupList'):
                self.info['referenceable_param_group_list'] = True
                self.info['referenceable_param_group_list_element'] = element
            elif element.tag.endswith('}spectrumList'):
                spec_cnt = element.attrib.get('count')
                self.info['spectrum_count'] = int(spec_cnt) if spec_cnt else None
>>>>>>> d87f762e
                break
            elif element.tag.endswith("}chromatogramList"):
                chrom_cnt = element.attrib.get("count", None)
                if chrom_cnt is None:
                    self.info["chromatogram_count"] = None
                else:
                    self.info["chromatogram_count"] = int(chrom_cnt)
                break
            elif element.tag.endswith("}run"):
                run_id = element.attrib.get("id")
                start_time = element.attrib.get("startTimeStamp")
                self.info["run_id"] = run_id
                self.info["start_time"] = start_time
            else:
                pass
        self.root.clear()
        return mzml_iter

    def __iter__(self):
        """Return self."""
        return self

    def next(self):
        """Function to return the next Spectrum element."""
        return self.__next__()

    def get_spectrum_count(self):
        """
        Number of spectra in file.

        Returns:
            spectrum count (int): Number of spectra in file.
        """
        return self.info["spectrum_count"]

    def get_chromatogram_count(self):
        """
        Number of chromatograms in file.

        Returns:
            chromatogram count (int): Number of chromatograms in file.
        """
        return self.info["chromatogram_count"]


if __name__ == "__main__":
    print(__doc__)<|MERGE_RESOLUTION|>--- conflicted
+++ resolved
@@ -72,15 +72,6 @@
     """
 
     def __init__(
-<<<<<<< HEAD
-        self,
-        path_or_file,
-        MS_precisions = None,
-        obo_version   = None,
-        build_index_from_scratch=False,
-        skip_chromatogram=True,
-        **kwargs
-=======
             self,
             path_or_file,
             MS_precisions=None,
@@ -88,7 +79,6 @@
             build_index_from_scratch=False,
             skip_chromatogram=True,
             **kwargs
->>>>>>> d87f762e
     ):
         """Initialize and set required attributes."""
         self.build_index_from_scratch = build_index_from_scratch
@@ -105,11 +95,7 @@
         self.ms_precisions = {
             0: 0.001,  # arbitrary prec for UV spectra
             1: 5e-6,
-<<<<<<< HEAD
-            2: 20e-6,
-=======
             2: 20e-6
->>>>>>> d87f762e
         }
         self.ms_precisions.update(MS_precisions)
 
@@ -347,23 +333,6 @@
                     s = element.attrib[
                         "{http://www.w3.org/2001/XMLSchema-instance}" "schemaLocation"
                     ]
-<<<<<<< HEAD
-                    self.info["mzml_version"] = re.search(
-                        r"[0-9]*\.[0-9]*\.[0-9]*", s
-                    ).group()
-            elif element.tag.endswith("}cv"):
-                if (
-                    not self.info["obo_version"]
-                    and element.attrib.get("id", None) == "MS"
-                ):
-                    self.info["obo_version"] = element.attrib.get("version", "1.1.0")
-            elif element.tag.endswith("}referenceableParamGroupList"):
-                self.info["referenceable_param_group_list"] = True
-                self.info["referenceable_param_group_list_element"] = element
-            elif element.tag.endswith("}spectrumList"):
-                spec_cnt = element.attrib.get("count")
-                self.info["spectrum_count"] = int(spec_cnt) if spec_cnt else None
-=======
                     self.info['mzml_version'] = re.search(
                         r'[0-9]*\.[0-9]*\.[0-9]*', s).group()
             elif element.tag.endswith('}cv'):
@@ -378,7 +347,6 @@
             elif element.tag.endswith('}spectrumList'):
                 spec_cnt = element.attrib.get('count')
                 self.info['spectrum_count'] = int(spec_cnt) if spec_cnt else None
->>>>>>> d87f762e
                 break
             elif element.tag.endswith("}chromatogramList"):
                 chrom_cnt = element.attrib.get("count", None)
