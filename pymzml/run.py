# -*- coding: utf-8 -*-
# encoding: utf-8
"""
The class :py:class:`Reader` has been designed to selectively extract data
from a mzML file and to expose the data as a python object.
Necessary information are read in and stored in a fast
accessible format.
The reader itself is an iterator, thus looping over all spectra
follows the classical pythonian syntax.
Additionally one can random access spectra by their nativeID
if the file if not truncated by a conversion Program.

Note:
    The class :py:class:`Writer` is still in development.

"""

# Python mzML module - pymzml
# Copyright (C) 2010-2019 M. Kösters, C. Fufezan
#     The MIT License (MIT)

#     Permission is hereby granted, free of charge, to any person obtaining a copy
#     of this software and associated documentation files (the "Software"), to deal
#     in the Software without restriction, including without limitation the rights
#     to use, copy, modify, merge, publish, distribute, sublicense, and/or sell
#     copies of the Software, and to permit persons to whom the Software is
#     furnished to do so, subject to the following conditions:

#     The above copyright notice and this permission notice shall be included in all
#     copies or substantial portions of the Software.

#     THE SOFTWARE IS PROVIDED "AS IS", WITHOUT WARRANTY OF ANY KIND, EXPRESS OR
#     IMPLIED, INCLUDING BUT NOT LIMITED TO THE WARRANTIES OF MERCHANTABILITY,
#     FITNESS FOR A PARTICULAR PURPOSE AND NONINFRINGEMENT. IN NO EVENT SHALL THE
#     AUTHORS OR COPYRIGHT HOLDERS BE LIABLE FOR ANY CLAIM, DAMAGES OR OTHER
#     LIABILITY, WHETHER IN AN ACTION OF CONTRACT, TORT OR OTHERWISE, ARISING FROM,
#     OUT OF OR IN CONNECTION WITH THE SOFTWARE OR THE USE OR OTHER DEALINGS IN THE
#     SOFTWARE.


import re
import os
import xml.etree.ElementTree as ElementTree
from collections import defaultdict as ddict
from io import BytesIO
from pathlib import Path

from . import spec
from . import obo
from . import regex_patterns
from .file_interface import FileInterface
from .file_classes.standardMzml import StandardMzml


class Reader(object):
    """
    Initialize Reader object for a given mzML file.

    Arguments:
        path (str): path to the mzml file to parse.

    Keyword Arguments:
        MS_precisions (dict): measured precisions for the different MS levels.
            e.g.::

                {
                    1 : 5e-6,
                    2 : 20e-6
                }

        obo_version (str, optional): obo version number as string. If not
            specified the version will be extracted from the mzML file

    Note:
        Setting the precision for MS1 and MSn spectra has changed in version 1.2.
        However, the old syntax as kwargs is still compatible ( e.g. 'MS1_Precision=5e-6').
    """

    def __init__(
        self,
        path_or_file,
        MS_precisions=None,
        obo_version=None,
        build_index_from_scratch=False,
        skip_chromatogram=True,
        index_regex=None,
        **kwargs
    ):
        """Initialize and set required attributes."""
        self.index_regex = index_regex
        self.build_index_from_scratch = build_index_from_scratch
        self.skip_chromatogram = skip_chromatogram
        if MS_precisions is None:
            MS_precisions = {}
            if "MS1_Precision" in kwargs.keys():
                MS_precisions[1] = kwargs["MS1_Precision"]
            if "MSn_Precision" in kwargs.keys():
                MS_precisions[2] = kwargs["MSn_Precision"]
                MS_precisions[3] = kwargs["MSn_Precision"]

        # Parameters
        self.ms_precisions = {
            None: 0.0001,  # if spectra does not contain ms_level information
            # e.g. UV-chromatograms (thanks pyeguy) then ms_level is
            # returned as None
            0: 0.0001,
            1: 5e-6,
            2: 20e-6,
            3: 20e-6,
        }
        self.ms_precisions.update(MS_precisions)

        # File info
        self.info = ddict()
        self.path_or_file = path_or_file
        if isinstance(self.path_or_file, Path):
            self.path_or_file = str(self.path_or_file)
        if isinstance(self.path_or_file, str):
            self.info["file_name"] = self.path_or_file
            self.info["encoding"] = self._determine_file_encoding(self.path_or_file)
        else:
            self.info["encoding"] = self._guess_encoding(self.path_or_file)

        self.info["file_object"] = self._open_file(
            self.path_or_file, build_index_from_scratch=self.build_index_from_scratch
        )
        self.info["offset_dict"] = self.info["file_object"].offset_dict
        if obo_version:
            self.info["obo_version"] = self._obo_version_validator(obo_version)
        else:
            # obo version not specified -> try to identify from mzML by self._init_iter
            self.info["obo_version"] = None

        self.iter = self._init_iter()
        self.OT = self._init_obo_translator()

    def __next__(self):
        """
        Iterator for the class :py:class:`Run`.

        Iterates all of the spectra in the file.

        Returns:
            Spectrum (:py:class:`Spectrum`): a spectrum object with interface
                to the original spectrum element.

        Example:

        >>> for spectrum in Reader:
        ...     print(spectrum.mz, end='\\r')

        """
        has_ref_group = self.info.get("referenceable_param_group_list", False)
        while True:
            event, element = next(self.iter, ("END", "END"))
            if event == "end":
                if element.tag.endswith("}spectrum"):
                    spectrum = spec.Spectrum(element)
                    if has_ref_group:
                        spectrum._set_params_from_reference_group(
                            self.info["referenceable_param_group_list_element"]
                        )
                    ms_level = spectrum.ms_level
                    spectrum.measured_precision = self.ms_precisions[ms_level]
                    spectrum.calling_instance = self
                    return spectrum
                if element.tag.endswith("}chromatogram"):
                    if self.skip_chromatogram:
                        continue
                    spectrum = spec.Chromatogram(element)
                    # if has_ref_group:
                    #     spectrum._set_params_from_reference_group(
                    #         self.info['referenceable_param_group_list_element']
                    #     )
                    spectrum.calling_instance = self
                    return spectrum
            elif event == "END":
                # reinit iter
                self.info["file_object"].close()
                self.info["file_object"] = self._open_file(
                    self.path_or_file, build_index_from_scratch=False
                )
                self.iter = self._init_iter()
                raise StopIteration

    def __getitem__(self, identifier):
        """
        Access spectrum with native id 'identifier'.

        Arguments:
            identifier (str or int): last number in the id tag of the spectrum
                element

        Returns:
            spectrum (Spectrum or Chromatogram): spectrum/chromatogram object
            with native id 'identifier'
        """
        try:
            if int(identifier) > self.get_spectrum_count():
                raise Exception("Requested identifier is out of range")
        except:
            pass
        spectrum = self.info["file_object"][identifier]
        spectrum.calling_instance = self
        if isinstance(spectrum, spec.Spectrum):
            spectrum.measured_precision = self.ms_precisions[spectrum.ms_level]
        return spectrum

    def __enter__(self):
        return self

    def __exit__(self, type, value, traceback):
        self.close()

    @property
    def file_class(self):
        """Return file object in use."""
        return type(self.info["file_object"].file_handler)

    def _open_file(self, path_or_file, build_index_from_scratch=False):
        """
        Open the path using the FileInterface class as a wrapper.

        Arguments:
            path (str): path to the file to parse

        Returns:
            (FileInterface): Wrapper class for compressed and uncompressed
                mzml files
        """
        return FileInterface(
            path_or_file,
            self.info["encoding"],
<<<<<<< HEAD
            build_index_from_scratch=build_index_from_scratch,
=======
            build_index_from_scratch=self.build_index_from_scratch,
>>>>>>> faabffd0
            index_regex=self.index_regex,
        )

    def _guess_encoding(self, mzml_file):
        """
        Determine the encoding used for the file.

        Arguments:
            mzml_file (IOBase): an mzml file

        Returns:
            mzml_encoding (str): encoding type of the file
        """
        match = regex_patterns.FILE_ENCODING_PATTERN.search(mzml_file.readline())
        if match:
            return bytes.decode(match.group("encoding"))
        else:
            return "utf-8"

    def _determine_file_encoding(self, path):
        """
        Determine the encoding used for the file in path.

        Arguments:
            path (str): path to the mzml files

        Returns:
            mzml_encoding (str): encoding type of the file
        """
        if os.path.exists(path):
            if path.endswith(".gz") or path.endswith(".igz"):
                import gzip

                _open = gzip.open
            else:
                _open = open
            with _open(path, "rb") as sniffer:
                return self._guess_encoding(sniffer)

    @staticmethod
    def _obo_version_validator(version):

        """
        The obo version should fit file names in the obo folder.
        However, some software generate mzML with built in obo version string like:
        '23:06:2017' or even newer version that not in obo folder yet.
        This is to check obo version and try to fit the best obo version
        to the obo version in the mzML file.

        Arguments:
            version (str): The original version to check.

        Returns:
            version_fixed (str): The checked obo version.
        """
        obo_rgx = re.compile(r"(\d\.\d{1,2}\.\d{1,2})(_[rR][cC]\d{0,2})?")
        obo_years_rgx = re.compile(r"20\d\d")
        obo_year_version_dct = {
            2012: "3.40.0",
            2013: "3.50.0",
            2014: "3.60.0",
            2015: "3.75.0",
            2016: "4.0.1",
            2017: "4.1.0",
            2018: "4.1.10",
            2019: "4.1.22",
        }
        version_fixed = None
        if obo_rgx.match(version):
            version_fixed = version
        else:
            if obo_years_rgx.search(version):
                years_found = obo_years_rgx.search(version)
                if years_found:
                    try:
                        year = int(years_found.group(0))
                    except ValueError:
                        year = 2000

                    if year in obo_year_version_dct:
                        version_fixed = obo_year_version_dct[year]
                    else:
                        if year > 2019:
                            version_fixed = "4.1.0"

        if version_fixed:
            # Check if the corresponding obo file existed in obo folder
            obo_root = os.path.dirname(__file__)
            obo_file = os.path.join(
                obo_root,
                "obo",
                "psi-ms{0}.obo".format("-" + version_fixed if version_fixed else ""),
            )
            if os.path.exists(obo_file) or os.path.exists(obo_file + ".gz"):
                pass
            else:
                version_fixed = "1.1.0"
        else:
            version_fixed = "1.1.0"

        return version_fixed

    def _init_obo_translator(self):
        """
        Initialize the obo translator with the minimum requirement
        and extra Accessions.

        Returns:
            obo_translator (OboTranslator): translator class to translate
                accessions to names
        """
        # parse obo, check MS tags and if they are ok in minimum.py (minimum
        # required) ...
        if self.info.get("obo_version", None) is None:
            self.info["obo_version"] = "1.1.0"
        obo_translator = obo.OboTranslator(version=self.info["obo_version"])

        return obo_translator

    def _init_iter(self):
        """
        Initalize the iterator for the spectra and sets it to the start
        of the spectrumList element.

        Returns:
            mzml_iter (xml.etree.ElementTree._IterParseIterator): Iterator over
                all element in the file starting with the first spectrum
        """
        mzml_iter = iter(
            ElementTree.iterparse(self.info["file_object"], events=("end", "start"))
        )  # NOTE: end might be sufficient
        _, self.root = next(mzml_iter)
        self.info["chromatogram_count"] = None
        self.info["spectrum_count"] = None
        while True:
            event, element = next(mzml_iter, ("END", "END"))
            if element.tag.endswith("}mzML"):
                if "version" in element.attrib and len(element.attrib["version"]) > 0:
                    self.info["mzml_version"] = element.attrib["version"]
                else:
                    s = element.attrib[
                        "{http://www.w3.org/2001/XMLSchema-instance}" "schemaLocation"
                    ]
                    self.info["mzml_version"] = re.search(
                        r"[0-9]*\.[0-9]*\.[0-9]*", s
                    ).group()
            elif element.tag.endswith("}cv"):
                if (
                    not self.info["obo_version"]
                    and element.attrib.get("id", None) == "MS"
                ):
                    obo_in_mzml = element.attrib.get("version", "1.1.0")
                    self.info["obo_version"] = self._obo_version_validator(obo_in_mzml)

            elif element.tag.endswith("}referenceableParamGroupList"):
                self.info["referenceable_param_group_list"] = True
                self.info["referenceable_param_group_list_element"] = element
            elif element.tag.endswith("}spectrumList"):
                spec_cnt = element.attrib.get("count")
                self.info["spectrum_count"] = int(spec_cnt) if spec_cnt else None
                break
            elif element.tag.endswith("}chromatogramList"):
                chrom_cnt = element.attrib.get("count", None)
                if chrom_cnt:
                    self.info["chromatogram_count"] = int(chrom_cnt)
                break
            elif element.tag.endswith("}run"):
                run_id = element.attrib.get("id")
                start_time = element.attrib.get("startTimeStamp")
                self.info["run_id"] = run_id
                self.info["start_time"] = start_time
            else:
                pass
        self.root.clear()
        return mzml_iter

    def __iter__(self):
        """Return self."""
        return self

    def next(self):
        """Function to return the next Spectrum element."""
        return self.__next__()

    def get_spectrum_count(self):
        """
        Number of spectra in file.

        Returns:
            spectrum count (int): Number of spectra in file.
        """
        return self.info["spectrum_count"]

    def get_chromatogram_count(self):
        """
        Number of chromatograms in file.

        Returns:
            chromatogram count (int): Number of chromatograms in file.
        """
        return self.info["chromatogram_count"]

    def close(self):
        self.info["file_object"].close()


if __name__ == "__main__":
    print(__doc__)<|MERGE_RESOLUTION|>--- conflicted
+++ resolved
@@ -231,11 +231,7 @@
         return FileInterface(
             path_or_file,
             self.info["encoding"],
-<<<<<<< HEAD
             build_index_from_scratch=build_index_from_scratch,
-=======
-            build_index_from_scratch=self.build_index_from_scratch,
->>>>>>> faabffd0
             index_regex=self.index_regex,
         )
 
