#!usr/bin/env python3
# -*- coding: latin-1 -*-
"""
The spectrum class offers a python object for mass spectrometry data.
The spectrum object holds the basic information of the spectrum and offers
methods to interrogate properties of the spectrum.
Data, i.e. mass over charge (m/z) and intensity decoding is performed on demand
and can be accessed via their properties, e.g. :py:attr:`~pymzml.spec.Spectrum.peaks`.

The Spectrum class is used in the :py:class:`~pymzml.run.Reader` class.
There each spectrum is accessible as a spectrum object.

Theoretical spectra can also be created using the setter functions.
For example, m/z values, intensities, and peaks can be set by the
corresponding properties: :py:attr:`pymzml.spec.Spectrum.mz`,
:py:attr:`pymzml.spec.Spectrum.i`, :py:attr:`pymzml.spec.Spectrum.peaks`.

Similar to the spectrum class, the chromatogram class allows interrogation
with profile data (time, intensity) in an total ion chromatogram.
"""
#
# pymzml
#
# Copyright (C) 2016 M. Kösters, C. Fufezan
#
#    This program is free software: you can redistribute it and/or modify
#    it under the terms of the GNU General Public License as published by
#    the Free Software Foundation, either version 3 of the License, or
#    (at your option) any later version.
#
#    This program is distributed in the hope that it will be useful,
#    but WITHOUT ANY WARRANTY; without even the implied warranty of
#    MERCHANTABILITY or FITNESS FOR A PARTICULAR PURPOSE.  See the
#    GNU General Public License for more details.
#
#    You should have received a copy of the GNU General Public License
#    along with this program.  If not, see <http://www.gnu.org/licenses/>.

import math
import re
import sys
import warnings
import xml.etree.ElementTree as ElementTree
import zlib
from base64 import b64decode as b64dec
from collections import defaultdict as ddict
from functools import lru_cache
from operator import itemgetter as itemgetter
from struct import unpack

import numpy as np

from . import regex_patterns
from .decoder import MSDecoder

PROTON = 1.00727646677
ISOTOPE_AVERAGE_DIFFERENCE = 1.002


class MS_Spectrum(object):
    """
    General spectrum class for data handling.
    """

    # __slots__ = [
    #     # '_read_accessions',
    #     # 'get_element_by_name',
    #     # 'get_element_by_path',
    #     # '_register',
    #     # 'precursors',
    #     # '_get_encoding_parameters',
    #     # 'measured_precision',
    #     # '_decode_to_numpy',
    #     # '_median',
    #     # 'to_string',
    # ]
    def __init__(self):
        """."""
        pass

    def _read_accessions(self):
        """Set all required variables for this spectrum."""
        self.accessions = {}
        for element in self.element.getiterator():
            accession = element.get("accession")
            name = element.get("name")
            if accession is not None:
                self.accessions[name] = accession
        if "profile spectrum" in self.accessions.keys():
            self._profile = True

    def get_element_by_name(self, name):
        """
        Get element from the original tree by it's unit name.

        Arguments:
            name (str): unit name of the mzml element.

        Keyword Arguments:
            obo_version (str, optional): obo version number.

        """
        iterator = self.element.iter()
        return_ele = None
        for ele in iterator:
            if ele.get("name", default=None) == name:
                return_ele = ele
                break
        return return_ele

    def get_element_by_path(self, hooks):
        """
        Find elements in spectrum by its path.

        Arguments:
            hooks (list): list of parent elements for the target element.

        Returns:
            elements (list): list of XML objects
            found in the path

        Example:

            To access cvParam in scanWindow tag:

            >>> spec.get_element_by_path(['scanList', 'scan', 'scanWindowList',
            ...     'scanWindow', 'cvParam'])

        """
        return_ele = None
        if len(hooks) > 0:
            path_array = ["."]
            for hook in hooks:
                path_array.append("{ns}{hook}".format(ns=self.ns, hook=hook))
            path = "/".join(path_array)
            return_ele = self.element.findall(path)

        return return_ele

    def _register(self, decoded_tuple):
        d_type, array = decoded_tuple
        if d_type == "mz":
            self._mz = array
        elif d_type == "i":
            self._i = array
        elif d_type == "time":
            self._time = array
        else:
            raise Exception("Unknown data Type ({0})".format(d_type))

    @property
    def precursors(self):
        """
        List the precursor information of this spectrum, if available.

        Returns:
            precursor(list): list of precursor ids for this spectrum.
        """
        if self._precursors is None:
            precursors = self.element.findall(
                "./{ns}precursorList/{ns}precursor".format(ns=self.ns)
            )
            self._precursors = []
            for prec in precursors:
                spec_ref = prec.get("spectrumRef")
                self._precursors.append(
                    regex_patterns.SPECTRUM_ID_PATTERN.search(spec_ref).group(1)
                )
        return self._precursors

    def _get_encoding_parameters(self, array_type):
        """
        Find the correct parameter for decoding and return them as tuple.

        Arguments:
            array_type (str): data type of the array, e.g. m/z, time or
                intensity
        Returns:
            data (str)           : encoded data
            comp (str)           : compression method
            fType (str)          : float precision
            d_array_length (str) : length of the data array
        """
        numpress_encoding = False

        # array_type_accession = self.calling_instance.OT[array_type]["id"]

        b_data_string = "./{ns}binaryDataArrayList/{ns}binaryDataArray/{ns}cvParam[@name='{Acc}']/..".format(
            ns=self.ns, Acc=array_type
        )

        float_type_string = "./{ns}cvParam[@accession='{Acc}']"

        b_data_array = self.element.find(b_data_string)
        comp = []
        if b_data_array:
            for cvParam in b_data_array.iterfind("./{ns}cvParam".format(ns=self.ns)):
                if "compression" in cvParam.get("name"):
                    if "numpress" in cvParam.get("name").lower():
                        numpress_encoding = True
                    comp.append(cvParam.get("name"))
                d_array_length = self.element.get("defaultArrayLength")
            if not numpress_encoding:
                try:
                    # 32-bit float
                    f_type = b_data_array.find(
                        float_type_string.format(
                            ns=self.ns,
                            Acc=self.calling_instance.OT["32-bit float"]["id"],
                        )
                    ).get("name")
                except:
                    # 64-bit Float
                    f_type = b_data_array.find(
                        float_type_string.format(
                            ns=self.ns,
                            Acc=self.calling_instance.OT["64-bit float"]["id"],
                        )
                    ).get("name")
            else:
                # compression is numpress, dont need floattype here
                f_type = None
            data = b_data_array.find("./{ns}binary".format(ns=self.ns)).text
        else:
            data = None
            d_array_length = 0
            f_type = "64-bit float"
        if data is not None:
            data = data.encode("utf-8")
        else:
            data = ""
        return (data, d_array_length, f_type, comp)

    @property
    def measured_precision(self):
        """
        Set the measured and internal precision.

        Returns:
            value (float): measured Precision (e.g. 5e-6)
        """
        return self._measured_precision

    @measured_precision.setter
    def measured_precision(self, value):
        self._measured_precision = value
        self.internal_precision = int(round(50000.0 / (value * 1e6)))
        return

    def _decode_to_numpy(self, data, d_array_length, float_type, comp):
        """
        Decode the b64 encoded and packed strings from data as numpy arrays.

        Returns:
            data (np.ndarray): Returns the unpacked data as a tuple. Returns an
                               empty list if there is no raw data or raises an
                               exception if data could not be decoded.

        d_array_length just for compatibility
        """
        out_data = b64dec(data)
        if len(out_data) != 0:
            if "zlib" in comp or "zlib compression" in comp:
                out_data = zlib.decompress(out_data)
            if (
                "ms-np-linear" in comp
                or "ms-np-pic" in comp
                or "ms-np-slof" in comp
                or "MS-Numpress linear prediction compression" in comp
                or "MS-Numpress short logged float compression" in comp
            ):

                out_data = self._decodeNumpress_to_array(out_data, comp)
            if float_type == "32-bit float":
                # one character code may be sufficient too (f)
                f_type = np.float32
                out_data = np.frombuffer(out_data, f_type)
            elif float_type == "64-bit float":
                # one character code may be sufficient too (d)
                f_type = np.float64
                out_data = np.frombuffer(out_data, f_type)
        else:
            out_data = np.array([])
        return out_data

    def _decode_to_tuple(self, data, d_array_length, float_type, comp):
        """
        Decode b64 encoded and packed strings.

        Returns:
            data (tuple): Returns the unpacked data as a tuple.
                Returns an empty list if there is no raw data or
                raises an exception if data could not be decoded.
        """
        dec_data = b64dec(data)
        if len(dec_data) != 0:
            if "zlib" in comp or "zlib compression" in comp:
                dec_data = zlib.decompress(dec_data)
            if set(["ms-np-linear", "ms-np-pic", "ms-np-slof"]) & set(comp):
                self._decodeNumpress(data, comp)
            # else:
            #     print(
            #         'New data compression ({0}) detected, cant decompress'.format(
            #             comp
            #         )
            #     )
            #     sys.exit(1)
            if float_type == "32-bit float":
                f_type = "f"
            elif float_type == "64-bit float":
                f_type = "d"
            fmt = "{endian}{array_length}{float_type}".format(
                endian="<", array_length=d_array_length, float_type=f_type
            )
            ret_data = unpack(fmt, dec_data)
        else:
            ret_data = []
        return ret_data

    def _decodeNumpress_to_array(self, data, compression):
        """
        Decode golomb-rice encoded data (aka numpress encoded data).

        Arguments:
            data (str)        : Encoded data string
            compression (str) : Decompression algorithm to be used
                (valid are 'ms-np-linear', 'ms-np-pic', 'ms-np-slof')

        Returns:
            array (list): Returns the unpacked data as an array of floats.

        """
        result = []
        comp_ms_tags = [self.calling_instance.OT[comp]["id"] for comp in compression]
        data = np.frombuffer(data, dtype=np.uint8)
        if "MS:1002312" in comp_ms_tags:
            result = MSDecoder.decode_linear(data)
        elif "MS:1002313" in comp_ms_tags:
            result = MSDecoder.decode_pic(data)
        elif "MS:1002314" in comp_ms_tags:
            result = MSDecoder.decode_slof(data)
        return result

    def _median(self, data):
        """
        Compute median.

        Arguments:
            data (list): list of numeric values

        Returns:
            median (float): median of the input data
        """
        return np.median(data)

    def to_string(self, encoding="latin-1", method="xml"):
        """
        Return string representation of the xml element the
        spectrum was initialized with.

        Keyword Arguments:
            encoding (str) : text encoding of the returned string.\n
                             Default is latin-1.
            method (str)   : text format of the returned string.\n
                             Default is xml, alternatives are html and text.

        Returns:
            element (str)  : xml string representation of the spectrum.
        """
        return ElementTree.tostring(self.element, encoding=encoding, method=method)


class Spectrum(MS_Spectrum):
    """
    Spectrum class which inherits from class :py:attr:`pymzml.spec.MS_Spectrum`

    Arguments:
        element (xml.etree.ElementTree.Element): spectrum as xml element

    Keyword Arguments:
        measured_precision (float): in ppm, i.e. 5e-6 equals to 5 ppm.

    """

<<<<<<< HEAD
    def __init__(self, element=None, measured_precision=5e-6):
=======
    def __init__(self, element=ElementTree.Element(""), measured_precision=5e-6):
>>>>>>> 76024812

        __slots__ = [
            "_centroided_peaks",
            "_centroided_peaks_sorted_by_i",
            "_deconvoluted_peaks",
            "_extreme_values",
            "_i",
            "_ID",
            "_id_dict",
            "_index",
            "_measured_precision",
            "_peaks",
            "_precursors",
            "_profile",
            "_reprofiled_peaks",
            "_t_mass_set",
            "_t_mz_set",
            "_time",
            "_transformed_mass_with_error",
            "_transformed_mz_with_error",
            "_transformed_peaks" "calling_instance" "element",
            "internal_precision" "noise_level_estimate",
            "selected_precursors",
        ]

        self._centroided_peaks = None
        self._centroided_peaks_sorted_by_i = None
        self._extreme_values = None
        self._i = None
        self._ID = None
        self._id_dict = None
        self._index = None
        self._ms_level = None
        self._mz = None
        self._peak_dict = {
            "raw": None,
            "centroided": None,
            "reprofiled": None,
            "deconvoluted": None,
        }
        self._selected_precursors = None
        self._profile = None
<<<<<<< HEAD
=======
        self.reprofiled = False
>>>>>>> 76024812
        self._reprofiled_peaks = None
        self._scan_time = None
        self._scan_time_unit = None
        self._t_mass_set = None
        self._t_mz_set = None
        self._TIC = None
        self._transformed_mass_with_error = None
        self._transformed_mz_with_error = None
        self._transformed_peaks = None
        self.calling_instance = None
        self.element = element
<<<<<<< HEAD
        self._measured_precision = measured_precision
=======
        self.measured_precision = measured_precision
>>>>>>> 76024812
        self.noise_level_estimate = {}

        self.ns = ""
        if self.element:
            self.ns = (
<<<<<<< HEAD
                re.match("\{.*\}", element.tag).group(0)
                if re.match("\{.*\}", element.tag)
=======
                re.match(r"\{.*\}", element.tag).group(0)
                if re.match(r"\{.*\}", element.tag)
>>>>>>> 76024812
                else ""
            )

        self._decode = self._decode_to_numpy
        self._array = np.array

    def __del__(self):
        """
        Clear self.element to limit RAM usage
        """
        if self.element:
            self.element.clear()

    def __add__(self, other_spec):
        """
        Adds two pymzml spectra

        Arguments:
            other_spec (Spectrum): spectrum to add to the current spectrum

        Returns:
            self (Spectrum): reference to the edited spectrum

        Example:

        >>> import pymzml
        >>> s = pymzml.spec.Spectrum( measuredPrescision = 20e-6 )
        >>> file_to_read = "../mzML_example_files/xy.mzML.gz"
        >>> run = pymzml.run.Reader(
        ...     file_to_read ,
        ...     MS1_Precision = 5e-6 ,
        ...     MSn_Precision = 20e-6
        ... )
        >>> for spec in run:
        ...     s += spec

        """
        assert isinstance(other_spec, Spectrum)
        if self._peak_dict["reprofiled"] is None:
<<<<<<< HEAD
            self.set_peaks(self._reprofile_Peaks(), "reprofiled")
        for mz, i in other_spec.peaks("reprofiled"):
            self._peak_dict["reprofiled"][mz] += i
        # self.set_peaks(None, 'reprofiled')
        # self.set_peaks(None, 'reprofiled')
=======
            reprofiled = self._reprofile_Peaks()
            self.set_peaks(reprofiled, "reprofiled")
        for mz, i in other_spec.peaks("reprofiled"):
            self._peak_dict["reprofiled"][mz] += i
>>>>>>> 76024812
        return self

    def __sub__(self, other_spec):
        """
        Subtracts two pymzml spectra.

        Arguments:
            other_spec (spec.Spectrum): spectrum to subtract from the current
                spectrum

        Returns:
            self (spec.Spectrum): returns self after other_spec was subtracted
        """
        assert isinstance(other_spec, Spectrum)
        if self._peak_dict["reprofiled"] is None:
            self.set_peaks(self._reprofile_Peaks(), "reprofiled")
        for mz, i in other_spec.peaks("reprofiled"):
            self._peak_dict["reprofiled"][mz] -= i
        self.set_peaks(None, "centroided")
        self.set_peaks(None, "raw")
        return self

    def __mul__(self, value):
        """
        Multiplies each intensity with a float, i.e. scales the spectrum.

        Arguments:
            value (int, float): value to multiply the intensities with

        Returns:
            self (spec.Spectrum): returns self after intensities were scaled
                by value
        """
        assert isinstance(value, (int, float))
        if self._peak_dict["raw"] is not None:
            self.set_peaks(
                np.column_stack(
                    (self.peaks("raw")[:, 0], self.peaks("raw")[:, 1] * value)
                ),
                "raw",
            )
        if self._peak_dict["centroided"] is not None:
            self.set_peaks(
                np.column_stack(
                    (self.centroided_peaks[:, 0], self.centroided_peaks[:, 1] * value)
                ),
                "centroided",
            )
        if self._peak_dict["reprofiled"] is not None:
            for mz in self._peak_dict["reprofiled"].keys():
                self._peak_dict["reprofiled"][mz] *= float(value)
        return self

    def __truediv__(self, value):
        """
        Divides each intensity by a float, i.e. scales the spectrum.

        Arguments:
            value (int, float): value to divide the intensities by

        Returns:
            self (spec.Spectrum): returns self after intensities were scaled
                by value.
        """
<<<<<<< HEAD
        assert isinstance(value, (int, float)), ""
        if self._peak_dict["raw"] is not None:
            self.set_peaks(
                np.column_stack(
                    (self.peaks("raw")[:, 0], self.peaks("raw")[:, 1] / float(value))
                ),
                "raw",
            )
        if self._peak_dict["centroided"] is not None:
            self.set_peaks(
                [(mz, i / float(value)) for mz, i in self.centroided_peaks],
                "centroided",
            )
        if self._peak_dict["reprofiled"] is not None:
            for mz in self.peak_dict["reprofiled"].keys():
                self.peak_dict["reprofiled"][mz] /= float(value)
=======
        for mz, i in self.peaks("reprofiled"):
            self._peak_dict["reprofiled"][mz] /= float(value)
        if self._peak_dict["raw"] is not None:
            if len(self._peak_dict['raw']) != 0:
                self.set_peaks(
                    np.column_stack(
                        (self.peaks("raw")[:, 0], self.peaks("raw")[:, 1] / float(value))
                    ),
                    "raw",
                )
        if self._peak_dict["centroided"] is not None:
            peaks = self._peak_dict['centroided']
            scaled_peaks = peaks[:,1] / value
            peaks[:,1] = scaled_peaks
            # self.set_peaks(peaks, "centroided")
            self._peak_dict['centroided'] = peaks
>>>>>>> 76024812
        return self

    def __div__(self, value):
        """
        Integer division is the same as __truediv__ for this class
        """
        return self.__truediv__(value)

    def __repr__(self):
        """
        Returns representative string for a spectrum object class
        """
        return "<__main__.Spectrum object with native ID {0} at {1}>".format(
            self.ID, hex(id(self))
        )

    def __str__(self):
        """
        Returns representative string for a spectrum object class
        """
        return "<__main__.Spectrum object with native ID {0} at {1}>".format(
            self.ID, hex(id(self))
        )

    @lru_cache()
    def __getitem__(self, accession):
        """
        Access spectrum XML information by tag name

        Args:
            accession(str): name of the XML tag

        Returns:
            value (float or str): value of the XML tag
        """
        #  TODO implement cache???
        if accession == "id":
            return_val = self.ID
        else:
            if not accession.startswith("MS:"):
                accession = self.calling_instance.OT[accession]["id"]
            search_string = './/*[@accession="{0}"]'.format(accession)

            elements = []
            for x in self.element.iterfind(search_string):
                val = x.attrib.get("value")
                try:
                    val = float(val)
                except:
                    pass
                elements.append(val)

            if len(elements) == 0:
                return_val = None
            elif len(elements) == 1:
                return_val = elements[0]
            else:
                return_val = elements
        return return_val

    def get(self, acc, default=None):
        """Mimic dicts get function.

        Args:
            acc (str): accession or obo tag to return
            default (None, optional): default value if acc is not found
        """
        val = self[acc]
        if val is None:
            val = default
        return val

    def __contains__(self, value):
        """Check if MS tag or name can be found in spectrum.

        Args:
            value (str): MS tag or OBO name

        Returns:
            bool
        """
        r = False
        if self[value] is not None:
            r = True
        return r

    @property
    def measured_precision(self):
        """
        Sets the measured and internal precision

        Returns:
            value (float): measured precision (e.g. 5e-6)
        """
        return self._measured_precision

    @measured_precision.setter
    def measured_precision(self, value):
        self._measured_precision = value
        self.internal_precision = int(round(50000.0 / (value * 1e6)))
        return

    @property
    def t_mz_set(self):
        """
        Creates a set of integers out of transformed m/z values
        (including all values in the defined imprecision).
        This is used to accelerate has_peak function and similar.

        Returns:
            t_mz_set (set): set of transformed m/z values
        """
        if self._t_mz_set is None:
            self._t_mz_set = set()
            for mz, i in self.peaks("centroided"):
                self._t_mz_set |= set(
                    range(
                        int(
                            round(
                                (mz - (mz * self.measured_precision))
                                * self.internal_precision
                            )
                        ),
                        int(
                            round(
                                (mz + (mz * self.measured_precision))
                                * self.internal_precision
                            )
                        )
                        + 1,
                    )
                )
        return self._t_mz_set

    @property
    def transformed_mz_with_error(self):
        """
        Returns transformed m/z value with error

        Returns:
            tmz values (dict): Transformed m/z values in dictionary\n
                {\n
                m/z_with_error : [(m/z,intensity), ...], ...\n
                }\n
        """
        if self._transformed_mz_with_error is None:
            self._transformed_mz_with_error = ddict(list)
            for mz, i in self.peaks("centroided"):
                for t_mz_with_error in range(
                    int(
                        round(
                            (mz - (mz * self.measured_precision))
                            * self.internal_precision
                        )
                    ),
                    int(
                        round(
                            (mz + (mz * self.measured_precision))
                            * self.internal_precision
                        )
                    )
                    + 1,
                ):
                    self._transformed_mz_with_error[t_mz_with_error].append((mz, i))
        return self._transformed_mz_with_error

    @property
    def transformed_peaks(self):
        """
        m/z value is multiplied by the internal precision.

        Returns:
            Transformed peaks (list): Returns a list of peaks (tuples of mz and
            intensity).
            Float m/z values are adjusted by the internal precision
            to integers.
        """
        if self._transformed_peaks is None:
            self._transformed_peaks = [
                (self.transform_mz(mz), i) for mz, i in self.peaks("centroided")
            ]
        return self._transformed_peaks

    @property
    def TIC(self):
        """
        Property to access the total ion current for this spectrum.

        Returns:
            TIC (float): Total Ion Current of the spectrum.
        """
        if self._TIC is None:
            self._TIC = float(
                self.element.find(
                    "./{ns}cvParam[@accession='MS:1000285']".format(ns=self.ns)
                ).get("value")
            )  # put hardcoded MS tags in minimum.py???
        return self._TIC

    @property
    def ID(self):
        """
        Access the native id (last number in the id attribute) of the spectrum.

        Returns:
            ID (str): native ID of the spectrum
        """
        if self._ID is None:
<<<<<<< HEAD
            self._ID = regex_patterns.SPECTRUM_ID_PATTERN.search(
                self.element.get("id")
            ).group(1)
            try:
                self._ID = int(self._ID)
            except:
                pass
=======
            if self.element:
                match = regex_patterns.SPECTRUM_ID_PATTERN.search(
                    self.element.get("id", None)
                )
                if match:
                    try:
                        self._ID = int(match.group(1))
                    except ValueError:
                        self._ID = match.group(1)
                else:
                    self._ID = ""
>>>>>>> 76024812
        return self._ID

    @property
    def id_dict(self):
        """
        Access to all entries stored the id attribute of a spectrum.

        Returns:
            id_dict (dict): key value pairs for all entries in id attribute of a spectrum
        """
        if self._id_dict is None:
            tuples = []
            captures = regex_patterns.SPECTRUM_PATTERN3.match(
                self.element.attrib["id"]
            ).captures(1)
            for element in captures:
                k, v = element.strip().split("=")
                v = int(v)
                tuples.append([k, v])
            self._id_dict = dict(tuples)
        return self._id_dict

    @property
    def index(self):
        """
        Access the index of the spectrum.

        Returns:
            index (int): index of the spectrum

        Note:
            This does not necessarily correspond to the native spectrum ID
        """
        if self._index is None:
            self._index = self.element.get("index")
            try:
                self._index = int(self._index)
            except:
                pass
        return self._index

    @property
    def ms_level(self):
        """
        Property to access the ms level.

        Returns:
            ms_level (int):
        """
        if self._ms_level is None:
            self._ms_level = self.element.find(
                ".//{ns}cvParam[@accession='MS:1000511']".format(ns=self.ns)
            ).get(
                "value"
            )  # put hardcoded MS tags in minimum.py???
        return int(self._ms_level)

    @property
    def scan_time(self):
        """
        Property to access the retention time and retention time unit.
        Please note, that we do not assume the retention time unit,
        if it is not correctly defined in the mzML.
        It is set to 'unicorns' in this case.

        Returns:
            scan_time (float):
            scan_time_unit (str):
        """
        if self._scan_time is None or self._scan_time_unit is None:
            scan_time_ele = self.element.find(
                ".//*[@accession='MS:1000016']".format(ns=self.ns)
            )
            self._scan_time = float(scan_time_ele.attrib.get("value"))
            self._scan_time_unit = scan_time_ele.get("unitName", "unicorns")
        return self._scan_time, self._scan_time_unit

    # @property
    def scan_time_in_minutes(self):
        """
        Property to access the retention time in minutes.
        If the retention time unit is defined within the mzML,
        the retention time is converted into minutes and returned
        without the unit.

        Returns:
            scan_time (float):
        """

        self._scan_time, time_unit = self.scan_time
        if self._scan_time_unit.lower() == "second":
            self._scan_time /= 60.0
        elif self._scan_time_unit.lower() == "minute":
            pass
        elif self._scan_time_unit.lower() == "hour":
            self._scan_time *= 60.0
            pass
        else:
            raise Exception("Time unit '{0}' unknown".format(self._scan_time_unit))
        return self._scan_time

    @property
    def selected_precursors(self):
        """
        Property to access the selected precursors of a MS2 spectrum. Returns
        a list of dicts containing the precursors mz and, if available intensity
        and charge for each precursor.

        Returns:
            selected_precursors (list):
        """
        if self._selected_precursors is None:
            selected_precursor_mzs = self.element.findall(
                ".//*[@accession='MS:1000744']"
            )
            selected_precursor_is = self.element.findall(
                ".//*[@accession='MS:1000042']"
            )
            selected_precursor_cs = self.element.findall(
                ".//*[@accession='MS:1000041']"
            )

            mz_values = []
            i_values = []
            charges = []
            for obj in selected_precursor_mzs:
                mz = obj.get("value")
                mz_values.append(float(mz))
            for obj in selected_precursor_is:
                i = obj.get("value")
                i_values.append(float(i))
            for obj in selected_precursor_cs:
                c = obj.get("value")
                charges.append(int(c))
            self._selected_precursors = []
            for pos, mz in enumerate(mz_values):
                dict_2_save = {"mz": mz}
                for key, list_of_values in [("i", i_values), ("charge", charges)]:
                    try:
                        dict_2_save[key] = list_of_values[pos]
                    except:
                        continue
                self._selected_precursors.append(dict_2_save)

        return self._selected_precursors

    @property
    def mz(self):
        """
        Returns the list of m/z values. If the m/z values are encoded, the
        function :func:`~spec.MS_Spectrum._decode` is used to decode the encoded data.
        The mz property can also be set, e.g. for theoretical data.
        However, it is recommended to use the peaks property to set mz and
        intensity tuples at same time.

        Returns:
            mz (list): list of m/z values of spectrum.
        """
        if self._mz is None:
            params = self._get_encoding_parameters("m/z array")
            self._mz = self._decode(*params)
        return self._mz

    @mz.setter
    def mz(self, mz_list):
        """"""
        mz_list = np.array(mz_list, dtype=np.float64)
        mz_list.sort()
        self._mz = mz_list

    @property
    def i(self):
        """
        Returns the list of the intensity values.
        If the intensity values are encoded, the function :func:`~spec.MS_Spectrum._decode`
        is used to decode the encoded data.\n
        The i property can also be set, e.g. for theoretical data. However,
        it is recommended to use the peaks property to set mz and intensity
        tuples at same time.

        Returns
            i (list): list of intensity values from the analyzed spectrum
        """
        if self._i is None:
            params = self._get_encoding_parameters("intensity array")
            self._i = self._decode(*params)
        return self._i

    @i.setter
    def i(self, intensity_list):
        self._i = np.array(intensity_list)

    def peaks(self, peak_type):
        """
        Decode and return a list of mz/i tuples.

        Args:
            peak_type(str): currently supported types are:
                raw, centroided and reprofiled

        Returns:
            peaks (list or ndarray): list or numpy array of mz/i tuples or arrays
        """
        if self._peak_dict[peak_type] is None:
            if self._peak_dict["raw"] is None:
                self._peak_dict["raw"] = []
                mz_params = self._get_encoding_parameters("m/z array")
                i_params = self._get_encoding_parameters("intensity array")
                mz = self._decode(*mz_params)
                i = self._decode(*i_params)
                # self._peak_dict['raw'] = np.ndarray(len(mz), dtype=tuple)
                for pos, mz_val in enumerate(mz):
                    self._peak_dict["raw"].append((mz_val, i[pos]))
                    # self._peak_dict['raw'][pos] = [mz, 1]
            if peak_type is "raw":
                pass
            elif peak_type is "centroided":
                self._peak_dict["centroided"] = self._centroid_peaks()
            elif peak_type is "reprofiled":
                self._peak_dict["reprofiled"] = self._reprofile_Peaks()
            elif peak_type is "deconvoluted":
                self._peak_dict["deconvoluted"] = self._deconvolute_peaks()
            else:
                raise KeyError

        peaks = self._array(self._peak_dict[peak_type])
        if peak_type is "reprofiled":
            peaks = list(self._peak_dict[peak_type].items())
            peaks.sort(key=itemgetter(0))
        return peaks

    def set_peaks(self, peaks, peak_type):
        """
        Assign a custom peak array of type peak_type

        Args:
            peaks(list or ndarray): list or array of mz/i values
            peak_type(str): Either raw, centroided or reprofiled

        """
        peak_type = peak_type.lower()
        if peak_type == "raw":
<<<<<<< HEAD
=======
            # if not isinstance(peaks, np.ndarray):
            #     peaks = np.array(peaks)
>>>>>>> 76024812
            self._peak_dict["raw"] = peaks
            self._mz = [mz for mz, i in self.peaks("raw")]
            self._i = [i for mz, i in self.peaks("raw")]
        elif peak_type == "centroided":
<<<<<<< HEAD
=======
            # if not isinstance(peaks, np.ndarray):
            #     peaks = np.array(peaks)
>>>>>>> 76024812
            self._peak_dict["centroided"] = peaks
            self._mz = [mz for mz, i in self.peaks("raw")]
            self._i = [i for mz, i in self.peaks("raw")]
        elif peak_type == "reprofiled":
            try:
<<<<<<< HEAD
                self._peak_dict["reprofiled"] = dict(peaks)
=======
                self._peak_dict["reprofiled"] = peaks
>>>>>>> 76024812
            except TypeError:
                self._peak_dict["reprofiled"] = None
        else:
            raise Exception(
                "Peak type is not suppported\n"
                'Choose either "raw", "centroided" or "reprofiled"'
            )

    def _centroid_peaks(self):
        """
        Perform a Gauss fit to centroid the peaks for the property
        centroided_peaks.

        Returns:
            centroided_peaks (list): list of centroided m/z, i tuples
        """
        try:
            acc = self.calling_instance.OT["profile spectrum"]["id"]
            is_profile = self.element.find(
                ".//*[@accession='{acc}']".format(ns=self.ns, acc=acc)
            )
        except (TypeError, AttributeError) as e:
            is_profile = False

        if is_profile or self.reprofiled:  # check if spec is a profile spec
            tmp = []
            if self._peak_dict["reprofiled"] is not None:
                i_array = [i for mz, i in self.peaks("reprofiled")]
                mz_array = [mz for mz, i in self.peaks("reprofiled")]
            else:
                i_array = self.i
                mz_array = self.mz
            for pos, i in enumerate(i_array[:-1]):
                if pos <= 1:
                    continue
                if 0 < i_array[pos - 1] < i > i_array[pos + 1] > 0:
                    x1 = float(mz_array[pos - 1])
                    y1 = float(i_array[pos - 1])
                    x2 = float(mz_array[pos])
                    y2 = float(i_array[pos])
                    x3 = float(mz_array[pos + 1])
                    y3 = float(i_array[pos + 1])
                    if x2 - x1 > (x3 - x2) * 10 or (x2 - x1) * 10 < x3 - x2:
                        continue
                    if y3 == y1:
                        y3 += 0.01 * y1

                    try:
                        double_log = math.log(y2 / y1) / math.log(y3 / y1)
                        mue = (double_log * (x1 * x1 - x3 * x3) - x1 * x1 + x2 * x2) / (
                            2 * (x2 - x1) - 2 * double_log * (x3 - x1)
                        )
                        c_squarred = (
                            x2 * x2 - x1 * x1 - 2 * x2 * mue + 2 * x1 * mue
                        ) / (2 * math.log(y1 / y2))
                        A = y1 * math.exp((x1 - mue) * (x1 - mue) / (2 * c_squarred))
                    except ZeroDivisionError:
                        continue
                    tmp.append((mue, A))
            return tmp
        else:
            return self.peaks("raw")

    def _reprofile_Peaks(self):
        """
        Performs reprofiling for property reprofiled_peaks.

        Returns:
            reprofiled_peaks (list): list of reprofiled m/z, i tuples
        """
        tmp = ddict(int)
        for mz, i in self.peaks("centroided"):
            # Let the measured precision be 2 sigma of the signal width
            # When using normal distribution
            # FWHM = 2 sqt(2 * ln(2)) sigma = 2.3548 sigma
            s = mz * self.measured_precision * 2  # in before 2
            s2 = s * s
            floor = mz - 5.0 * s  # Gauss curve +- 3 sigma
            ceil = mz + 5.0 * s
            ip = self.internal_precision / 4
            # more spacing, i.e. less points describing the gauss curve
            # -> faster adding
            for _ in range(int(round(floor * ip)), int(round(ceil * ip)) + 1):
                if _ % int(5) == 0:
                    a = float(_) / float(ip)
                    y = i * math.exp(-1 * ((mz - a) * (mz - a)) / (2 * s2))
                    tmp[a] += y
        self.reprofiled = True
        self.set_peaks(None, "centroided")
        return tmp

    def _register(self, decoded_tuple):
        d_type, array = decoded_tuple
        if d_type == "mz":
            self._mz = array
        elif d_type == "i":
            self._i = array
        elif d_type == "time":
            self._time = array
        else:
            raise Exception("Unknown data Type ({0})".format(d_type))

    def _mz_2_mass(self, mz, charge):
        """
        Calculate the uncharged mass for a given mz value

        Arguments:
            mz (float)  : m/z value
            charge(int) : charge

        Returns:
            mass (float): Returns mass of a given m/z value
        """
        return (mz - PROTON) * charge

    def _set_params_from_reference_group(self, ref_element):
        ref = self.element.find("{ns}referenceableParamGroupRef".format(ns=self.ns))
        if ref is not None:
            ref = ref.get("ref")
        ele = ref_element.find(".//*[@id='{ref}']".format(ref=ref, ns=self.ns))
        if ele is not None and ref == ele.get("id"):
            for param in ele.getiterator():
                self.element.append(ele)
                acc = param.get("accession")

    # Public functions

    def reduce(self, mz_range=(None, None)):
        """
        Remove all m/z values outside the given range.

        Arguments:
            mz_range (tuple): tuple of min, max values

        Returns:
            peaks (list): list of mz, i tuples in the given range.
        """
        assert isinstance(
            mz_range, tuple
        ), "Require tuple of (min,max) mz range to reduce spectrum"
        if mz_range != (None, None):
            tmp_peaks = []
            for mz, i in self.peaks("raw"):
                if mz < mz_range[0]:
                    continue
                elif mz > mz_range[1]:
                    break
                else:
                    tmp_peaks.append((mz, i))
            self.set_peaks(tmp_peaks, "raw")
        return self.peaks("raw")

    def remove_noise(self, mode="median", noise_level=None):
        """
        Function to remove noise from peaks, centroided peaks and reprofiled
        peaks.

        Keyword arguments:
                mode (str): define mode for removing noise. Default = "median"
                (other modes: "mean", "mad")
            noise_level (float): noise threshold

        Returns:
            reprofiled peaks (list): Returns a list with tuples of
            m/z-intensity pairs above the noise threshold

        """
        # Thanks to JD Hogan for pointing it out!
        callPeaks = self.peaks("raw")
        callcentPeaks = self.peaks("centroided")
        if noise_level is None:
            noise_level = self.estimated_noise_level(mode=mode)
        if self._peak_dict["centroided"] is not None:
            self._peak_dict["centroided"] = [
                (mz, i) for mz, i in self.peaks("centroided") if i >= noise_level
<<<<<<< HEAD
            ]
        if self._peak_dict["raw"] is not None:
            self._peak_dict["raw"] = [
                (mz, i) for mz, i in self.peaks("raw") if i >= noise_level
            ]
=======
            ]
        if self._peak_dict["raw"] is not None:
            self._peak_dict["raw"] = [
                (mz, i) for mz, i in self.peaks("raw") if i >= noise_level
            ]
>>>>>>> 76024812
        self._peak_dict["reprofiled"] = None
        return self

    def estimated_noise_level(self, mode="median"):
        """
        Calculates noise threshold for function remove_noise.

        Different modes are available. Default is 'median'

        Keyword Arguments:
            mode (str): define mode for removing noise. Default = "median"
                (other modes: "mean", "mad")

        Returns:
            noise_level (float): estimate noise threshold


        """
        if len(self.peaks("centroided")) == 0:  # or is None?
            return_value = 0

        self.noise_level_estimate = {}
        if mode not in self.noise_level_estimate.keys():
            if mode == "median":
                self.noise_level_estimate["median"] = self._median(
                    [i for mz, i in self.peaks("centroided")]
                )
            elif mode == "mad":
                median = self.estimated_noise_level(mode="median")
                self.noise_level_estimate["mad"] = self._median(
                    sorted([abs(i - median) for mz, i in self.peaks("centroided")])
                )
            elif mode == "mean":
                self.noise_level_estimate["mean"] = sum(
                    [i for mz, i in self.peaks("centroided")]
                ) / float(len(self.peaks("centroided")))
            else:
                print(
                    "Do not understand noise level estimation method call with given mode: {0}".format(
                        mode
                    )
                )
            return_value = self.noise_level_estimate[mode]
        return return_value

    def highest_peaks(self, n):
        """
        Function to retrieve the n-highest centroided peaks of the spectrum.

        Arguments:
            n (int): number of highest peaks to return.

        Returns:
            centroided peaks (list): list mz, i tupls with n-highest

        Example:

        >>> run = pymzml.run.Reader(
        ...     "tests/data/example.mzML.gz",
        ...      MS_precisions =  {
        ...         1 : 5e-6,
        ...         2 : 20e-6
        ...     }
        ... )
        >>> for spectrum in run:
        ...     if spectrum.ms_level == 2:
        ...         if spectrum.ID == 1770:
        ...             for mz,i in spectrum.highest_peaks(5):
        ...                print(mz, i)

        """
        if self._centroided_peaks_sorted_by_i is None:
            self._centroided_peaks_sorted_by_i = sorted(
                self.peaks("centroided"), key=itemgetter(1)
            )
        return self._centroided_peaks_sorted_by_i[-n:]

    def ppm2abs(self, value, ppm_value, direction=1, factor=1):
        """
        Returns the value plus (or minus, dependent on direction) the
        error (measured precision ) for this value.

        Arguments:
            value (float)   : m/z value
            ppm_value (int)  : ppm value

        Keyword Arguments:
            direction (int) : plus or minus the considered m/z value.
                The argument *direction* should be 1 or -1
            factor (int)    : multiplication factor for the imprecision.
                The argument *factor* should be bigger than 0

        Returns:
            imprecision (float): imprecision for the given value

        """
        result = value + (value * (ppm_value * factor)) * direction
        return result

    def extreme_values(self, key):
        """
        Find extreme values, minimal and maximum m/z and intensity

        Arguments:
            key (str)       : m/z : "mz" or  intensity : "i"

        Returns:
            extrema (tuple) : tuple of minimal and maximum m/z or intensity

        """
        available_extreme_values = ["mz", "i"]
        if key not in available_extreme_values:
            print(
                "Do not understand extreme request: '{0}'; available values are: {1}".format(
                    key, available_extreme_values
                )
            )
            exit()
        if self._extreme_values is None:
            self._extreme_values = {}
        try:
            if key == "mz":
                all_mz_values = [mz for mz, i in self.peaks("raw")]
                self._extreme_values["mz"] = (min(all_mz_values), max(all_mz_values))
            else:
                all_i_values = [i for mz, i in self.peaks("raw")]
                self._extreme_values["i"] = (min(all_i_values), max(all_i_values))
        except ValueError:
            # emtpy spectrum
            self._extreme_values[key] = ()
        return self._extreme_values[key]

    def has_peak(self, mz2find):
        """
        Checks if a Spectrum has a certain peak.
        Requires a m/z value as input and returns a list of peaks if the m/z
        value is found in the spectrum, otherwise ``[]`` is returned.
        Every peak is a tuple of m/z and intensity.

        Note:
            Multiple peaks may be found, depending on the defined precisions

        Arguments:
            mz2find (float): m/z value which should be found

        Returns:
            peaks (list): list of m/z, i tuples

        Example:

        >>> import pymzml
        >>> example_file = 'tests/data/example.mzML'
        >>> run = pymzml.run.Reader(
        ...     example_file,
        ...     MS_precisions =  {
        ...         1 : 5e-6,
        ...         2 : 20e-6
        ...     }
        ... )
        >>> for spectrum in run:
        ...     if spectrum.ms_level == 2:
        ...             peak_to_find = spectrum.has_peak(1016.5404)
        ...             print(peak_to_find)
        [(1016.5404, 19141.735187697403)]

        """
        value = self.transform_mz(mz2find)
        return self.transformed_mz_with_error[value]

    def has_overlapping_peak(self, mz):
        """
        Checks if a spectrum has more than one peak for a given m/z value
        and within the measured precision

        Arguments:
            mz (float): m/z value which should be checked

        Returns:
            Boolean (bool): Returns ``True`` if a nearby peak is detected,
            otherwise ``False``
        """
        for minus_or_plus in [-1, 1]:
            target = self.ppm2abs(mz, self.measured_precision, minus_or_plus, 1)
            temp = self.has_peak(self.ppm2abs(mz, self.measured_precision))
            if temp and len(temp) > 1:
                return True
        return False

    def similarity_to(self, spec2, round_precision=0):
        """
        Compares two spectra and returns cosine

        Arguments:
            spec2 (Spectrum): another pymzml spectrum that is compared to the
                current spectrum.

        Keyword Arguments:
            round_precision (int): precision mzs are rounded to, i.e. round( mz,
                round_precision )

        Returns:
            cosine (float): value between 0 and 1, i.e. the cosine between the
                two spectra.

        Note:
            Spectra data is transformed into an n-dimensional vector,
            where m/z values are binned in bins of 10 m/z and the intensities
            are added up. Then the cosine is calculated between those two
            vectors. The more similar the specs are, the closer the value is
            to 1.
        """
        assert isinstance(spec2, Spectrum), "Spectrum 2 is not a pymzML spectrum"

        vector1 = ddict(int)
        vector2 = ddict(int)
        mzs = set()
        for mz, i in self.peaks("raw"):
            vector1[round(mz, round_precision)] += i
            mzs.add(round(mz, round_precision))
        for mz, i in spec2.peaks("raw"):
            vector2[round(mz, round_precision)] += i
            mzs.add(round(mz, round_precision))

        z = 0
        n_v1 = 0
        n_v2 = 0

        for mz in mzs:
            int1 = vector1[mz]
            int2 = vector2[mz]
            z += int1 * int2
            n_v1 += int1 * int1
            n_v2 += int2 * int2
        try:
            cosine = z / (math.sqrt(n_v1) * math.sqrt(n_v2))
        except:
            cosine = 0.0
        return cosine

    def transform_mz(self, value):
        """
        pymzml uses an internal precision for different tasks. This precision
        depends on the measured precision and is calculated when
        :py:attr:`spec.Spectrum.measured_precision` is invoked. transform_mz
        can be used to transform m/z values into the internal standard.

        Arguments:
            value (float): m/z value

        Returns:
            transformed value (float): to internal standard transformed mz
            value this value can be used to probe internal dictionaries,
            lists or sets, e.g. :func:`pymzml.spec.Spectrum.t_mz_set`

        Example:

            >>> import pymzml
            >>> run = pymzml.run.Reader(
            ...     "test.mzML.gz" ,
            ...     MS_precisions =  {
            ...         1 : 5e-6,
            ...         2 : 20e-6
            ...     }
            ... )
            >>>
            >>> for spectrum in run:
            ...     if spectrum.ms_level == 2:
            ...         peak_to_find = spectrum.has_deconvoluted_peak(
            ...             1044.5804
            ...         )
            ...         print(peak_to_find)
            [(1044.5596, 3809.4356300564586)]

        """
        return int(round(value * self.internal_precision))

    def deprecation_warning(self, function_name):
        deprecation_lookup = {
            "similarityTo": "similarity_to",
            "hasPeak": "has_peak",
            "extremeValues": "extreme_values",
            "transformMZ": "transform_mz",
            "hasOverlappingPeak": "has_overlapping_peak",
            "highestPeaks": "highest_peaks",
            "estimatedNoiseLevel": "estimated_noise_level",
            "removeNoise": "remove_noise",
            "newPlot": "new_plot",
            "centroidedPeaks": "peaks",
        }
        warnings.warn(
            """
            Function: "{0}" deprecated since version 1.0.0, please use new function: "{1}"
            """.format(
                function_name, deprecation_lookup.get(function_name, "not_defined_yet")
            ),
            DeprecationWarning,
        )

    def similarityTo(self, spec2, round_precision=0):
        self.deprecation_warning(sys._getframe().f_code.co_name)
        return self.similarity_to(spec2, round_precision=round_precision)

    def hasPeak(self, mz):
        self.deprecation_warning(sys._getframe().f_code.co_name)
        return self.has_peak(mz)

    def extremeValues(self, key):
        self.deprecation_warning(sys._getframe().f_code.co_name)
        return self.extreme_values(key)

    def transformMZ(self, value):
        self.deprecation_warning(sys._getframe().f_code.co_name)
        return self.transform_mz(value)

    def hasOverlappingPeak(self, mz):
        self.deprecation_warning(sys._getframe().f_code.co_name)
        return self.has_overlapping_peak(mz)

    def highestPeaks(self, n):
        self.deprecation_warning(sys._getframe().f_code.co_name)
        return self.highest_peaks(n)

    def estimatedNoiseLevel(self, mode="median"):
        self.deprecation_warning(sys._getframe().f_code.co_name)
        return self.estimated_noise_level(mode=mode)

    def removeNoise(self, mode="median", noiseLevel=None):
        self.deprecation_warning(sys._getframe().f_code.co_name)
        return self.remove_noise(mode=mode, noise_level=noiseLevel)

    @property
    def centroidedPeaks(self):
        # self.deprecation_warning( sys._getframe().f_code.co_name )
        return self.peaks("centroided")


class Chromatogram(MS_Spectrum):
    """
    Class for Chromatogram access and handling.
    """

    def __init__(self, element, measured_precision=5e-6, param=None):
        """
        Arguments:
            element (xml.etree.ElementTree.Element): spectrum as xml Element

        Keyword Arguments:
            measured_precision (float): in ppm, i.e. 5e-6 equals to 5 ppm.
            param (dict): parameter mapping for this spectrum
        """

        __slots__ = [
            "_measured_precision",
            "element",
            "noise_level_estimate",
            "_time",
            "_i",
            "_t_mass_set",
            "_peaks",
            "_t_mz_set",
            "_centroided_peaks",
            "_reprofiled_peaks",
            "_deconvoluted_peaks",
            "_profile",
            "_extreme_values",
            "_centroided_peaks_sorted_by_i",
            "_transformed_mz_with_error",
            "_transformed_mass_with_error",
            "_precursors",
            "_ID",
            "internal_precision",
        ]

        self._measured_precision = measured_precision
        self.element = element
        self.noise_level_estimate = {}
        # Property variables
        self._time = None
        self._ms_level = None
        self._i = None
        self._t_mass_set = None
        self._peaks = None
        self._t_mz_set = None
        self._centroided_peaks = None
        self._reprofiled_peaks = None
        self._deconvoluted_peaks = None
        self._profile = None
        self._extreme_values = None
        self._centroided_peaks_sorted_by_i = None
        self._transformed_mz_with_error = None
        self._transformed_mass_with_error = None
        self._precursors = None
        self._ID = None

        if self.element:
            # self._read_accessions()
            self.ns = (
<<<<<<< HEAD
                re.match("\{.*\}", element.tag).group(0)
                if re.match("\{.*\}", element.tag)
=======
                re.match(r"\{.*\}", element.tag).group(0)
                if re.match(r"\{.*\}", element.tag)
>>>>>>> 76024812
                else ""
            )
            # self._ns_paths            = {
            #     'mz'      : "{ns}binaryDataArrayList/" \
            #                 "{ns}binaryDataArray/" \
            #                 "{ns}cvParam[@accession='{Acc}']/..".format(
            #                     ns=self.ns,
            #                     Acc=self.accessions['time array']
            #             ),
            #     'i'       : "{ns}binaryDataArrayList/" \
            #                 "{ns}binaryDataArray/" \
            #                 "{ns}cvParam[@accession='{Acc}']/..".format(
            #                         ns=self.ns,
            #                         Acc=self.accessions['intensity array']
            #                 ),
            #     'time'    : "{ns}binaryDataArrayList/" \
            #                 "{ns}binaryDataArray/" \
            #                 "{ns}cvParam[@accession='{Acc}']/..".format(
            #                         ns=self.ns,
            #                         Acc=self.accessions['time array']
            #                 ),
            #     'float_type' : "./{ns}cvParam[@accession='{Acc}']"
            # }

        self._decode = self._decode_to_numpy
        # assign function to create numpy array to list???
        self._array = np.array

    def __repr__(self):
        return "<__main__.Chromatogram object with native ID {0} at {1}>".format(
            self.ID, hex(id(self))
        )

    def __str__(self):
        return "<__main__.Chromatogram object with native ID {0} at {1}>".format(
            self.ID, hex(id(self))
        )

    @property
    def ID(self):
        if self._ID is None:
            self._ID = self.element.get("id")
        return self._ID

    @property
    def mz(self):
        """"""
        print("Chromatogram has no property mz.\nReturn retention time instead")
        return self.time

    @property
    def time(self):
        """
        Returns the list of time values. If the time values are encoded, the
        function _decode() is used to decode the encoded data.\n
        The time property can also be set, e.g. for theoretical data.
        However, it is recommended to use the profile property to set time and
        intensity tuples at same time.

        Returns:
            time (list): list of time values from the analyzed chromatogram

        """
        if self._time is None:
            params = self._get_encoding_parameters("time array")
            self._time = self._decode(*params)
        return self._time

    @property
    def i(self):
        if self._i is None:
            params = self._get_encoding_parameters("intensity array")
            self._i = self._decode(*params)
        return self._i

    @property
    def profile(self):
        """
        Returns the list of peaks of the chromatogram as tuples (time, intensity).

        Returns:
            peaks (list): list of time, i tuples

        Example:

        >>> import pymzml
        >>> run = pymzml.run.Reader(
        ...     spectra.mzMl.gz,
        ...     MS_precisions = {
        ...         1 : 5e-6,
        ...         2 : 20e-6
        ...     }
        ... )
        >>> for entry in run:
        ...     if isinstance(entry, pymzml.spec.Chromatogram):
        ...         for time, intensity in entry.peaks:
        ...             print(time, intensity)

        Note:
           The peaks property can also be set, e.g. for theoretical data.
           It requires a list of time/intensity tuples.

        """
        if self._profile is None:
            if self._time is None and self._i is None:
                self._profile = []
                for pos, t in enumerate(self.time):
                    self._profile.append([t, self.i[pos]])
                    # much faster than zip ... list(zip(self.mz, self.i))
            elif self._time is not None and self._i is not None:
                self._profile = []
                for pos, t in enumerate(self.time):
                    self._profile.append([t, self.i[pos]])
            elif self._profile is None:
                self._profile = []
        return self._array(self._profile)

    @profile.setter
    def profile(self, tuple_list):
        if len(tuple_list) == 0:
            return
        # self._mz, self._i = map(list, zip(*tuple_list))
        # same here .. zip is soooooo slow :)
        self._time = []
        self._i = []
        for time, i in tuple_list:
            self._time.append(time)
            self._i.append(i)
        self._peaks = tuple_list
        self._reprofiledPeaks = None
        self._centroidedPeaks = None
        return self

    def peaks(self):
        """
        Return the list of peaks of the spectrum as tuples (time, intensity).

        Returns:
            peaks (list): list of time, intensity tuples

        Example:

        >>> import pymzml
        >>> run = pymzml.run.Reader(
        ...     spectra.mzMl.gz,
        ...     MS_precisions =  {
        ...         1 : 5e-6,
        ...         2 : 20e-6
        ...     }
        ... )
        >>> for entry in run:
        ...     if isinstance(entry, pymzml.spec.Chromatogram):
        ...         for time, intensity in entry.peaks:
        ...             print(time, intensity)

        Note:
           The peaks property can also be set, e.g. for theoretical data.
           It requires a list of time/intensity tuples.

        """
        return self.profile<|MERGE_RESOLUTION|>--- conflicted
+++ resolved
@@ -382,11 +382,7 @@
 
     """
 
-<<<<<<< HEAD
-    def __init__(self, element=None, measured_precision=5e-6):
-=======
     def __init__(self, element=ElementTree.Element(""), measured_precision=5e-6):
->>>>>>> 76024812
 
         __slots__ = [
             "_centroided_peaks",
@@ -429,10 +425,7 @@
         }
         self._selected_precursors = None
         self._profile = None
-<<<<<<< HEAD
-=======
         self.reprofiled = False
->>>>>>> 76024812
         self._reprofiled_peaks = None
         self._scan_time = None
         self._scan_time_unit = None
@@ -444,23 +437,14 @@
         self._transformed_peaks = None
         self.calling_instance = None
         self.element = element
-<<<<<<< HEAD
-        self._measured_precision = measured_precision
-=======
         self.measured_precision = measured_precision
->>>>>>> 76024812
         self.noise_level_estimate = {}
 
         self.ns = ""
         if self.element:
             self.ns = (
-<<<<<<< HEAD
-                re.match("\{.*\}", element.tag).group(0)
-                if re.match("\{.*\}", element.tag)
-=======
                 re.match(r"\{.*\}", element.tag).group(0)
                 if re.match(r"\{.*\}", element.tag)
->>>>>>> 76024812
                 else ""
             )
 
@@ -500,18 +484,10 @@
         """
         assert isinstance(other_spec, Spectrum)
         if self._peak_dict["reprofiled"] is None:
-<<<<<<< HEAD
-            self.set_peaks(self._reprofile_Peaks(), "reprofiled")
-        for mz, i in other_spec.peaks("reprofiled"):
-            self._peak_dict["reprofiled"][mz] += i
-        # self.set_peaks(None, 'reprofiled')
-        # self.set_peaks(None, 'reprofiled')
-=======
             reprofiled = self._reprofile_Peaks()
             self.set_peaks(reprofiled, "reprofiled")
         for mz, i in other_spec.peaks("reprofiled"):
             self._peak_dict["reprofiled"][mz] += i
->>>>>>> 76024812
         return self
 
     def __sub__(self, other_spec):
@@ -576,24 +552,6 @@
             self (spec.Spectrum): returns self after intensities were scaled
                 by value.
         """
-<<<<<<< HEAD
-        assert isinstance(value, (int, float)), ""
-        if self._peak_dict["raw"] is not None:
-            self.set_peaks(
-                np.column_stack(
-                    (self.peaks("raw")[:, 0], self.peaks("raw")[:, 1] / float(value))
-                ),
-                "raw",
-            )
-        if self._peak_dict["centroided"] is not None:
-            self.set_peaks(
-                [(mz, i / float(value)) for mz, i in self.centroided_peaks],
-                "centroided",
-            )
-        if self._peak_dict["reprofiled"] is not None:
-            for mz in self.peak_dict["reprofiled"].keys():
-                self.peak_dict["reprofiled"][mz] /= float(value)
-=======
         for mz, i in self.peaks("reprofiled"):
             self._peak_dict["reprofiled"][mz] /= float(value)
         if self._peak_dict["raw"] is not None:
@@ -610,7 +568,6 @@
             peaks[:,1] = scaled_peaks
             # self.set_peaks(peaks, "centroided")
             self._peak_dict['centroided'] = peaks
->>>>>>> 76024812
         return self
 
     def __div__(self, value):
@@ -819,15 +776,6 @@
             ID (str): native ID of the spectrum
         """
         if self._ID is None:
-<<<<<<< HEAD
-            self._ID = regex_patterns.SPECTRUM_ID_PATTERN.search(
-                self.element.get("id")
-            ).group(1)
-            try:
-                self._ID = int(self._ID)
-            except:
-                pass
-=======
             if self.element:
                 match = regex_patterns.SPECTRUM_ID_PATTERN.search(
                     self.element.get("id", None)
@@ -839,7 +787,6 @@
                         self._ID = match.group(1)
                 else:
                     self._ID = ""
->>>>>>> 76024812
         return self._ID
 
     @property
@@ -1082,30 +1029,20 @@
         """
         peak_type = peak_type.lower()
         if peak_type == "raw":
-<<<<<<< HEAD
-=======
             # if not isinstance(peaks, np.ndarray):
             #     peaks = np.array(peaks)
->>>>>>> 76024812
             self._peak_dict["raw"] = peaks
             self._mz = [mz for mz, i in self.peaks("raw")]
             self._i = [i for mz, i in self.peaks("raw")]
         elif peak_type == "centroided":
-<<<<<<< HEAD
-=======
             # if not isinstance(peaks, np.ndarray):
             #     peaks = np.array(peaks)
->>>>>>> 76024812
             self._peak_dict["centroided"] = peaks
             self._mz = [mz for mz, i in self.peaks("raw")]
             self._i = [i for mz, i in self.peaks("raw")]
         elif peak_type == "reprofiled":
             try:
-<<<<<<< HEAD
-                self._peak_dict["reprofiled"] = dict(peaks)
-=======
                 self._peak_dict["reprofiled"] = peaks
->>>>>>> 76024812
             except TypeError:
                 self._peak_dict["reprofiled"] = None
         else:
@@ -1281,19 +1218,11 @@
         if self._peak_dict["centroided"] is not None:
             self._peak_dict["centroided"] = [
                 (mz, i) for mz, i in self.peaks("centroided") if i >= noise_level
-<<<<<<< HEAD
             ]
         if self._peak_dict["raw"] is not None:
             self._peak_dict["raw"] = [
                 (mz, i) for mz, i in self.peaks("raw") if i >= noise_level
             ]
-=======
-            ]
-        if self._peak_dict["raw"] is not None:
-            self._peak_dict["raw"] = [
-                (mz, i) for mz, i in self.peaks("raw") if i >= noise_level
-            ]
->>>>>>> 76024812
         self._peak_dict["reprofiled"] = None
         return self
 
@@ -1691,13 +1620,8 @@
         if self.element:
             # self._read_accessions()
             self.ns = (
-<<<<<<< HEAD
-                re.match("\{.*\}", element.tag).group(0)
-                if re.match("\{.*\}", element.tag)
-=======
                 re.match(r"\{.*\}", element.tag).group(0)
                 if re.match(r"\{.*\}", element.tag)
->>>>>>> 76024812
                 else ""
             )
             # self._ns_paths            = {
