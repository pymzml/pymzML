#!usr/bin/env python3
# -*- coding: latin-1 -*-
"""
The spectrum class offers a python object for mass spectrometry data.
The spectrum object holds the basic information of the spectrum and offers
methods to interrogate properties of the spectrum.
Data, i.e. mass over charge (m/z) and intensity decoding is performed on demand
and can be accessed via their properties, e.g. :py:attr:`~pymzml.spec.Spectrum.peaks`.

The Spectrum class is used in the :py:class:`~pymzml.run.Reader` class.
There each spectrum is accessible as a spectrum object.

Theoretical spectra can also be created using the setter functions.
For example, m/z values, intensities, and peaks can be set by the
corresponding properties: :py:attr:`pymzml.spec.Spectrum.mz`,
:py:attr:`pymzml.spec.Spectrum.i`, :py:attr:`pymzml.spec.Spectrum.peaks`.

Similar to the spectrum class, the chromatogram class allows interrogation
with profile data (time, intensity) in an total ion chromatogram.
"""
#
# pymzml
#
# Copyright (C) 2016 M. Kösters, C. Fufezan
#
#    This program is free software: you can redistribute it and/or modify
#    it under the terms of the GNU General Public License as published by
#    the Free Software Foundation, either version 3 of the License, or
#    (at your option) any later version.
#
#    This program is distributed in the hope that it will be useful,
#    but WITHOUT ANY WARRANTY; without even the implied warranty of
#    MERCHANTABILITY or FITNESS FOR A PARTICULAR PURPOSE.  See the
#    GNU General Public License for more details.
#
#    You should have received a copy of the GNU General Public License
#    along with this program.  If not, see <http://www.gnu.org/licenses/>.

import math
import re
import sys
import warnings
import xml.etree.ElementTree as ElementTree
import zlib
from base64 import b64decode as b64dec
from collections import defaultdict as ddict
from functools import lru_cache
from operator import itemgetter as itemgetter
from struct import unpack

import numpy as np

try:
    DECON_DEP = True
    from ms_deisotope.deconvolution import deconvolute_peaks
    from ms_peak_picker import simple_peak
except ImportError:
    pass
from . import regex_patterns
from .decoder import MSDecoder

PROTON = 1.00727646677
ISOTOPE_AVERAGE_DIFFERENCE = 1.002


class MS_Spectrum(object):
    """
    General spectrum class for data handling.
    """

    # __slots__ = [
    #     # '_read_accessions',
    #     # 'get_element_by_name',
    #     # 'get_element_by_path',
    #     # '_register',
    #     # 'precursors',
    #     # '_get_encoding_parameters',
    #     # 'measured_precision',
    #     # '_decode_to_numpy',
    #     # '_median',
    #     # 'to_string',
    # ]
    def __init__(self):
        """."""
        pass

    def _read_accessions(self):
        """Set all required variables for this spectrum."""
        self.accessions = {}
        for element in self.element.getiterator():
            accession = element.get("accession")
            name = element.get("name")
            if accession is not None:
                self.accessions[name] = accession
        if "profile spectrum" in self.accessions.keys():
            self._profile = True

    def get_element_by_name(self, name):
        """
        Get element from the original tree by it's unit name.

        Arguments:
            name (str): unit name of the mzml element.

        Keyword Arguments:
            obo_version (str, optional): obo version number.

        """
        iterator = self.element.iter()
        return_ele = None
        for ele in iterator:
            if ele.get("name", default=None) == name:
                return_ele = ele
                break
        return return_ele

    def get_element_by_path(self, hooks):
        """
        Find elements in spectrum by its path.

        Arguments:
            hooks (list): list of parent elements for the target element.

        Returns:
            elements (list): list of XML objects
            found in the path

        Example:

            To access cvParam in scanWindow tag:

            >>> spec.get_element_by_path(['scanList', 'scan', 'scanWindowList',
            ...     'scanWindow', 'cvParam'])

        """
        return_ele = None
        if len(hooks) > 0:
            path_array = ["."]
            for hook in hooks:
                path_array.append("{ns}{hook}".format(ns=self.ns, hook=hook))
            path = "/".join(path_array)
            return_ele = self.element.findall(path)

        return return_ele

    def _register(self, decoded_tuple):
        d_type, array = decoded_tuple
        if d_type == "mz":
            self._mz = array
        elif d_type == "i":
            self._i = array
        elif d_type == "time":
            self._time = array
        else:
            raise Exception("Unknown data Type ({0})".format(d_type))

    @property
    def precursors(self):
        """
        List the precursor information of this spectrum, if available.

        Returns:
            precursor(list): list of precursor ids for this spectrum.
        """
        if self._precursors is None:
            precursors = self.element.findall(
                "./{ns}precursorList/{ns}precursor".format(ns=self.ns)
            )
            self._precursors = []
            for prec in precursors:
                spec_ref = prec.get("spectrumRef")
                self._precursors.append(
                    regex_patterns.SPECTRUM_ID_PATTERN.search(spec_ref).group(1)
                )
        return self._precursors

    def _get_encoding_parameters(self, array_type):
        """
        Find the correct parameter for decoding and return them as tuple.

        Arguments:
            array_type (str): data type of the array, e.g. m/z, time or
                intensity
        Returns:
            data (str)           : encoded data
            comp (str)           : compression method
            fType (str)          : float precision
            d_array_length (str) : length of the data array
        """
        numpress_encoding = False

        # array_type_accession = self.calling_instance.OT[array_type]["id"]

        b_data_string = "./{ns}binaryDataArrayList/{ns}binaryDataArray/{ns}cvParam[@name='{Acc}']/..".format(
            ns=self.ns, Acc=array_type
        )

        float_type_string = "./{ns}cvParam[@accession='{Acc}']"

        b_data_array = self.element.find(b_data_string)
        comp = []
        if b_data_array:
            for cvParam in b_data_array.iterfind("./{ns}cvParam".format(ns=self.ns)):
                if "compression" in cvParam.get("name"):
                    if "numpress" in cvParam.get("name").lower():
                        numpress_encoding = True
                    comp.append(cvParam.get("name"))
                d_array_length = self.element.get("defaultArrayLength")
            if not numpress_encoding:
                try:
                    # 32-bit float
                    f_type = b_data_array.find(
                        float_type_string.format(
                            ns=self.ns,
                            Acc=self.calling_instance.OT["32-bit float"]["id"],
                        )
                    ).get("name")
                except:
                    # 64-bit Float
                    f_type = b_data_array.find(
                        float_type_string.format(
                            ns=self.ns,
                            Acc=self.calling_instance.OT["64-bit float"]["id"],
                        )
                    ).get("name")
            else:
                # compression is numpress, dont need floattype here
                f_type = None
            data = b_data_array.find("./{ns}binary".format(ns=self.ns)).text
        else:
            data = None
            d_array_length = 0
            f_type = "64-bit float"
        if data is not None:
            data = data.encode("utf-8")
        else:
            data = ""
        return (data, d_array_length, f_type, comp)

    @property
    def measured_precision(self):
        """
        Set the measured and internal precision.

        Returns:
            value (float): measured Precision (e.g. 5e-6)
        """
        return self._measured_precision

    @measured_precision.setter
    def measured_precision(self, value):
        self._measured_precision = value
        self.internal_precision = int(round(50000.0 / (value * 1e6)))
        return

    def _decode_to_numpy(self, data, d_array_length, float_type, comp):
        """
        Decode the b64 encoded and packed strings from data as numpy arrays.

        Returns:
            data (np.ndarray): Returns the unpacked data as a tuple. Returns an
                               empty list if there is no raw data or raises an
                               exception if data could not be decoded.

        d_array_length just for compatibility
        """
        out_data = b64dec(data)
        if len(out_data) != 0:
            if "zlib" in comp or "zlib compression" in comp:
                out_data = zlib.decompress(out_data)
            if (
                "ms-np-linear" in comp
                or "ms-np-pic" in comp
                or "ms-np-slof" in comp
                or "MS-Numpress linear prediction compression" in comp
                or "MS-Numpress short logged float compression" in comp
            ):

                out_data = self._decodeNumpress_to_array(out_data, comp)
            if float_type == "32-bit float":
                # one character code may be sufficient too (f)
                f_type = np.float32
                out_data = np.frombuffer(out_data, f_type)
            elif float_type == "64-bit float":
                # one character code may be sufficient too (d)
                f_type = np.float64
                out_data = np.frombuffer(out_data, f_type)
        else:
            out_data = np.array([])
        return out_data

    def _decode_to_tuple(self, data, d_array_length, float_type, comp):
        """
        Decode b64 encoded and packed strings.

        Returns:
            data (tuple): Returns the unpacked data as a tuple.
                Returns an empty list if there is no raw data or
                raises an exception if data could not be decoded.
        """
        dec_data = b64dec(data)
        if len(dec_data) != 0:
            if "zlib" in comp or "zlib compression" in comp:
                dec_data = zlib.decompress(dec_data)
            if set(["ms-np-linear", "ms-np-pic", "ms-np-slof"]) & set(comp):
                self._decodeNumpress(data, comp)
            # else:
            #     print(
            #         'New data compression ({0}) detected, cant decompress'.format(
            #             comp
            #         )
            #     )
            #     sys.exit(1)
            if float_type == "32-bit float":
                f_type = "f"
            elif float_type == "64-bit float":
                f_type = "d"
            fmt = "{endian}{array_length}{float_type}".format(
                endian="<", array_length=d_array_length, float_type=f_type
            )
            ret_data = unpack(fmt, dec_data)
        else:
            ret_data = []
        return ret_data

    def _decodeNumpress_to_array(self, data, compression):
        """
        Decode golomb-rice encoded data (aka numpress encoded data).

        Arguments:
            data (str)        : Encoded data string
            compression (str) : Decompression algorithm to be used
                (valid are 'ms-np-linear', 'ms-np-pic', 'ms-np-slof')

        Returns:
            array (list): Returns the unpacked data as an array of floats.

        """
        result = []
        comp_ms_tags = [self.calling_instance.OT[comp]["id"] for comp in compression]
        data = np.frombuffer(data, dtype=np.uint8)
        if "MS:1002312" in comp_ms_tags:
            result = MSDecoder.decode_linear(data)
        elif "MS:1002313" in comp_ms_tags:
            result = MSDecoder.decode_pic(data)
        elif "MS:1002314" in comp_ms_tags:
            result = MSDecoder.decode_slof(data)
        return result

    def _median(self, data):
        """
        Compute median.

        Arguments:
            data (list): list of numeric values

        Returns:
            median (float): median of the input data
        """
        return np.median(data)

    def to_string(self, encoding="latin-1", method="xml"):
        """
        Return string representation of the xml element the
        spectrum was initialized with.

        Keyword Arguments:
            encoding (str) : text encoding of the returned string.\n
                             Default is latin-1.
            method (str)   : text format of the returned string.\n
                             Default is xml, alternatives are html and text.

        Returns:
            element (str)  : xml string representation of the spectrum.
        """
        return ElementTree.tostring(self.element, encoding=encoding, method=method)


class Spectrum(MS_Spectrum):
    """
    Spectrum class which inherits from class :py:attr:`pymzml.spec.MS_Spectrum`

    Arguments:
        element (xml.etree.ElementTree.Element): spectrum as xml element

    Keyword Arguments:
        measured_precision (float): in ppm, i.e. 5e-6 equals to 5 ppm.

    """

    def __init__(self, element=ElementTree.Element(""), measured_precision=5e-6):

        __slots__ = [
            "_centroided_peaks",
            "_centroided_peaks_sorted_by_i",
            "_deconvoluted_peaks",
            "_extreme_values",
            "_i",
            "_ID",
            "_id_dict",
            "_index",
            "_measured_precision",
            "_peaks",
            "_precursors",
            "_profile",
            "_reprofiled_peaks",
            "_t_mass_set",
            "_t_mz_set",
            "_time",
            "_transformed_mass_with_error",
            "_transformed_mz_with_error",
            "_transformed_peaks" "calling_instance" "element",
            "internal_precision" "noise_level_estimate",
            "selected_precursors",
        ]

        self._centroided_peaks = None
        self._centroided_peaks_sorted_by_i = None
        self._extreme_values = None
        self._i = None
        self._ID = None
        self._id_dict = None
        self._index = None
        self._ms_level = None
        self._mz = None
        self._peak_dict = {
            "raw": None,
            "centroided": None,
            "reprofiled": None,
            "deconvoluted": None,
        }
        self._selected_precursors = None
        self._profile = None
        self.reprofiled = False
        self._reprofiled_peaks = None
        self._scan_time = None
        self._scan_time_unit = None
        self._t_mass_set = None
        self._t_mz_set = None
        self._TIC = None
        self._transformed_mass_with_error = None
        self._transformed_mz_with_error = None
        self._transformed_peaks = None
        self.calling_instance = None
        self.element = element
        self.measured_precision = measured_precision
        self.noise_level_estimate = {}

        self.ns = ""
        if self.element:
            self.ns = (
                re.match(r"\{.*\}", element.tag).group(0)
                if re.match(r"\{.*\}", element.tag)
                else ""
            )

        self._decode = self._decode_to_numpy
        self._array = np.array
        self._ms_deisotop_warning_printed = False

    def __del__(self):
        """
        Clear self.element to limit RAM usage
        """
        if self.element:
            self.element.clear()

    def __add__(self, other_spec):
        """
        Adds two pymzml spectra

        Arguments:
            other_spec (Spectrum): spectrum to add to the current spectrum

        Returns:
            self (Spectrum): reference to the edited spectrum

        Example:

        >>> import pymzml
        >>> s = pymzml.spec.Spectrum( measuredPrescision = 20e-6 )
        >>> file_to_read = "../mzML_example_files/xy.mzML.gz"
        >>> run = pymzml.run.Reader(
        ...     file_to_read ,
        ...     MS1_Precision = 5e-6 ,
        ...     MSn_Precision = 20e-6
        ... )
        >>> for spec in run:
        ...     s += spec

        """
        assert isinstance(other_spec, Spectrum)
        if self._peak_dict["reprofiled"] is None:
            reprofiled = self._reprofile_Peaks()
            self.set_peaks(reprofiled, "reprofiled")
        for mz, i in other_spec.peaks("reprofiled"):
            self._peak_dict["reprofiled"][mz] += i
        return self

    def __sub__(self, other_spec):
        """
        Subtracts two pymzml spectra.

        Arguments:
            other_spec (spec.Spectrum): spectrum to subtract from the current
                spectrum

        Returns:
            self (spec.Spectrum): returns self after other_spec was subtracted
        """
        assert isinstance(other_spec, Spectrum)
        if self._peak_dict["reprofiled"] is None:
            self.set_peaks(self._reprofile_Peaks(), "reprofiled")
        for mz, i in other_spec.peaks("reprofiled"):
            self._peak_dict["reprofiled"][mz] -= i
        self.set_peaks(None, "centroided")
        self.set_peaks(None, "raw")
        return self

    def __mul__(self, value):
        """
        Multiplies each intensity with a float, i.e. scales the spectrum.

        Arguments:
            value (int, float): value to multiply the intensities with

        Returns:
            self (spec.Spectrum): returns self after intensities were scaled
                by value
        """
        assert isinstance(value, (int, float))
        if self._peak_dict["raw"] is not None:
            self.set_peaks(
                np.column_stack(
                    (self.peaks("raw")[:, 0], self.peaks("raw")[:, 1] * value)
                ),
                "raw",
            )
        if self._peak_dict["centroided"] is not None:
            self.set_peaks(
                np.column_stack(
                    (self.centroided_peaks[:, 0], self.centroided_peaks[:, 1] * value)
                ),
                "centroided",
            )
        if self._peak_dict["reprofiled"] is not None:
            for mz in self._peak_dict["reprofiled"].keys():
                self._peak_dict["reprofiled"][mz] *= float(value)
        return self

    def __truediv__(self, value):
        """
        Divides each intensity by a float, i.e. scales the spectrum.

        Arguments:
            value (int, float): value to divide the intensities by

        Returns:
            self (spec.Spectrum): returns self after intensities were scaled
                by value.
        """
        if self._peak_dict["reprofiled"] is not None:
            for mz, i in self.peaks("reprofiled"):
                self._peak_dict["reprofiled"][mz] /= float(value)
        if self._peak_dict["raw"] is not None:
            if len(self._peak_dict["raw"]) != 0:
                self.set_peaks(
                    np.column_stack(
                        (
                            self.peaks("raw")[:, 0],
                            self.peaks("raw")[:, 1] / float(value),
                        )
                    ),
                    "raw",
                )
        if self._peak_dict["centroided"] is not None:
            peaks = self._peak_dict["centroided"]
            scaled_peaks = peaks[:, 1] / value
            peaks[:, 1] = scaled_peaks
<<<<<<< HEAD
=======
            # self.set_peaks(peaks, "centroided")
>>>>>>> a561ed57
            self._peak_dict["centroided"] = peaks
        return self

    def __div__(self, value):
        """
        Integer division is the same as __truediv__ for this class
        """
        return self.__truediv__(value)

    def __repr__(self):
        """
        Returns representative string for a spectrum object class
        """
        return "<__main__.Spectrum object with native ID {0} at {1}>".format(
            self.ID, hex(id(self))
        )

    def __str__(self):
        """
        Returns representative string for a spectrum object class
        """
        return "<__main__.Spectrum object with native ID {0} at {1}>".format(
            self.ID, hex(id(self))
        )

    @lru_cache()
    def __getitem__(self, accession):
        """
        Access spectrum XML information by tag name

        Args:
            accession(str): name of the XML tag

        Returns:
            value (float or str): value of the XML tag
        """
        #  TODO implement cache???
        if accession == "id":
            return_val = self.ID
        else:
            if not accession.startswith("MS:"):
                accession = self.calling_instance.OT[accession]["id"]
            search_string = './/*[@accession="{0}"]'.format(accession)

            elements = []
            for x in self.element.iterfind(search_string):
                val = x.attrib.get("value")
                try:
                    val = float(val)
                except:
                    pass
                elements.append(val)

            if len(elements) == 0:
                return_val = None
            elif len(elements) == 1:
                return_val = elements[0]
            else:
                return_val = elements
        return return_val

    def get(self, acc, default=None):
        """Mimic dicts get function.

        Args:
            acc (str): accession or obo tag to return
            default (None, optional): default value if acc is not found
        """
        val = self[acc]
        if val is None:
            val = default
        return val

    def __contains__(self, value):
        """Check if MS tag or name can be found in spectrum.

        Args:
            value (str): MS tag or OBO name

        Returns:
            bool
        """
        r = False
        if self[value] is not None:
            r = True
        return r

    @property
    def measured_precision(self):
        """
        Sets the measured and internal precision

        Returns:
            value (float): measured precision (e.g. 5e-6)
        """
        return self._measured_precision

    @measured_precision.setter
    def measured_precision(self, value):
        self._measured_precision = value
        self.internal_precision = int(round(50000.0 / (value * 1e6)))
        return

    @property
    def t_mz_set(self):
        """
        Creates a set of integers out of transformed m/z values
        (including all values in the defined imprecision).
        This is used to accelerate has_peak function and similar.

        Returns:
            t_mz_set (set): set of transformed m/z values
        """
        if self._t_mz_set is None:
            self._t_mz_set = set()
            for mz, i in self.peaks("centroided"):
                self._t_mz_set |= set(
                    range(
                        int(
                            round(
                                (mz - (mz * self.measured_precision))
                                * self.internal_precision
                            )
                        ),
                        int(
                            round(
                                (mz + (mz * self.measured_precision))
                                * self.internal_precision
                            )
                        )
                        + 1,
                    )
                )
        return self._t_mz_set

    @property
    def transformed_mz_with_error(self):
        """
        Returns transformed m/z value with error

        Returns:
            tmz values (dict): Transformed m/z values in dictionary\n
                {\n
                m/z_with_error : [(m/z,intensity), ...], ...\n
                }\n
        """
        if self._transformed_mz_with_error is None:
            self._transformed_mz_with_error = ddict(list)
            for mz, i in self.peaks("centroided"):
                for t_mz_with_error in range(
                    int(
                        round(
                            (mz - (mz * self.measured_precision))
                            * self.internal_precision
                        )
                    ),
                    int(
                        round(
                            (mz + (mz * self.measured_precision))
                            * self.internal_precision
                        )
                    )
                    + 1,
                ):
                    self._transformed_mz_with_error[t_mz_with_error].append((mz, i))
        return self._transformed_mz_with_error

    @property
    def transformed_peaks(self):
        """
        m/z value is multiplied by the internal precision.

        Returns:
            Transformed peaks (list): Returns a list of peaks (tuples of mz and
            intensity).
            Float m/z values are adjusted by the internal precision
            to integers.
        """
        if self._transformed_peaks is None:
            self._transformed_peaks = [
                (self.transform_mz(mz), i) for mz, i in self.peaks("centroided")
            ]
        return self._transformed_peaks

    @property
    def TIC(self):
        """
        Property to access the total ion current for this spectrum.

        Returns:
            TIC (float): Total Ion Current of the spectrum.
        """
        if self._TIC is None:
            self._TIC = float(
                self.element.find(
                    "./{ns}cvParam[@accession='MS:1000285']".format(ns=self.ns)
                ).get("value")
            )  # put hardcoded MS tags in minimum.py???
        return self._TIC

    @property
    def ID(self):
        """
        Access the native id (last number in the id attribute) of the spectrum.

        Returns:
            ID (str): native ID of the spectrum
        """
        if self._ID is None:
            if self.element:
                match = regex_patterns.SPECTRUM_ID_PATTERN.search(
                    self.element.get("id", None)
                )
                if match:
                    try:
                        self._ID = int(match.group(1))
                    except ValueError:
                        self._ID = match.group(1)
                else:
                    self._ID = ""
        return self._ID

    @property
    def id_dict(self):
        """
        Access to all entries stored the id attribute of a spectrum.

        Returns:
            id_dict (dict): key value pairs for all entries in id attribute of a spectrum
        """
        if self._id_dict is None:
            tuples = []
            captures = regex_patterns.SPECTRUM_PATTERN3.match(
                self.element.attrib["id"]
            ).captures(1)
            for element in captures:
                k, v = element.strip().split("=")
                v = int(v)
                tuples.append([k, v])
            self._id_dict = dict(tuples)
        return self._id_dict

    @property
    def index(self):
        """
        Access the index of the spectrum.

        Returns:
            index (int): index of the spectrum

        Note:
            This does not necessarily correspond to the native spectrum ID
        """
        if self._index is None:
            self._index = self.element.get("index")
            try:
                self._index = int(self._index)
            except:
                pass
        return self._index

    @property
    def ms_level(self):
        """
        Property to access the ms level.

        Returns:
            ms_level (int):
        """
        if self._ms_level is None:
            self._ms_level = self.element.find(
                ".//{ns}cvParam[@accession='MS:1000511']".format(ns=self.ns)
            ).get(
                "value"
            )  # put hardcoded MS tags in minimum.py???
        return int(self._ms_level)

    @property
    def scan_time(self):
        """
        Property to access the retention time and retention time unit.
        Please note, that we do not assume the retention time unit,
        if it is not correctly defined in the mzML.
        It is set to 'unicorns' in this case.

        Returns:
            scan_time (float):
            scan_time_unit (str):
        """
        if self._scan_time is None or self._scan_time_unit is None:
            scan_time_ele = self.element.find(
                ".//*[@accession='MS:1000016']".format(ns=self.ns)
            )
            self._scan_time = float(scan_time_ele.attrib.get("value"))
            self._scan_time_unit = scan_time_ele.get("unitName", "unicorns")
        return self._scan_time, self._scan_time_unit

    # @property
    def scan_time_in_minutes(self):
        """
        Property to access the retention time in minutes.
        If the retention time unit is defined within the mzML,
        the retention time is converted into minutes and returned
        without the unit.

        Returns:
            scan_time (float):
        """

        self._scan_time, time_unit = self.scan_time
        if self._scan_time_unit.lower() == "second":
            self._scan_time /= 60.0
        elif self._scan_time_unit.lower() == "minute":
            pass
        elif self._scan_time_unit.lower() == "hour":
            self._scan_time *= 60.0
            pass
        else:
            raise Exception("Time unit '{0}' unknown".format(self._scan_time_unit))
        return self._scan_time

    @property
    def selected_precursors(self):
        """
        Property to access the selected precursors of a MS2 spectrum. Returns
        a list of dicts containing the precursors mz and, if available intensity
        and charge for each precursor.

        Returns:
            selected_precursors (list):
        """
        if self._selected_precursors is None:
            selected_precursor_mzs = self.element.findall(
                ".//*[@accession='MS:1000744']"
            )
            selected_precursor_is = self.element.findall(
                ".//*[@accession='MS:1000042']"
            )
            selected_precursor_cs = self.element.findall(
                ".//*[@accession='MS:1000041']"
            )

            mz_values = []
            i_values = []
            charges = []
            for obj in selected_precursor_mzs:
                mz = obj.get("value")
                mz_values.append(float(mz))
            for obj in selected_precursor_is:
                i = obj.get("value")
                i_values.append(float(i))
            for obj in selected_precursor_cs:
                c = obj.get("value")
                charges.append(int(c))
            self._selected_precursors = []
            for pos, mz in enumerate(mz_values):
                dict_2_save = {"mz": mz}
                for key, list_of_values in [("i", i_values), ("charge", charges)]:
                    try:
                        dict_2_save[key] = list_of_values[pos]
                    except:
                        continue
                self._selected_precursors.append(dict_2_save)

        return self._selected_precursors

    def remove_precursor_peak(self):
        peaks = self.peaks("centroided")
        for precursor in self.selected_precursors:
            mz = precursor["mz"]
            hp = self.has_peak(mz)
            if hp:
                for p in hp:
                    peaks = peaks[(peaks[:, 0] != p[0])]
        self.set_peaks(peaks, "centroided")
        self.set_peaks(peaks, "raw")
        return peaks

    @property
    def mz(self):
        """
        Returns the list of m/z values. If the m/z values are encoded, the
        function :func:`~spec.MS_Spectrum._decode` is used to decode the encoded data.
        The mz property can also be set, e.g. for theoretical data.
        However, it is recommended to use the peaks property to set mz and
        intensity tuples at same time.

        Returns:
            mz (list): list of m/z values of spectrum.
        """
        if self._mz is None:
            params = self._get_encoding_parameters("m/z array")
            self._mz = self._decode(*params)
        return self._mz

    @mz.setter
    def mz(self, mz_list):
        """"""
        mz_list = np.array(mz_list, dtype=np.float64)
        mz_list.sort()
        self._mz = mz_list

    @property
    def i(self):
        """
        Returns the list of the intensity values.
        If the intensity values are encoded, the function :func:`~spec.MS_Spectrum._decode`
        is used to decode the encoded data.\n
        The i property can also be set, e.g. for theoretical data. However,
        it is recommended to use the peaks property to set mz and intensity
        tuples at same time.

        Returns
            i (list): list of intensity values from the analyzed spectrum
        """
        if self._i is None:
            params = self._get_encoding_parameters("intensity array")
            self._i = self._decode(*params)
        return self._i

    @i.setter
    def i(self, intensity_list):
        self._i = intensity_list

    def peaks(self, peak_type):
        """
        Decode and return a list of mz/i tuples.

        Args:
            peak_type(str): currently supported types are:
                raw, centroided and reprofiled

        Returns:
            peaks (list or ndarray): list or numpy array of mz/i tuples or arrays
        """
        if self._peak_dict[peak_type] is None:
            if self._peak_dict["raw"] is None:
                self._peak_dict["raw"] = []
                mz_params = self._get_encoding_parameters("m/z array")
                i_params = self._get_encoding_parameters("intensity array")
                mz = self._decode(*mz_params)
                i = self._decode(*i_params)
                # self._peak_dict['raw'] = np.ndarray(len(mz), dtype=tuple)
                for pos, mz_val in enumerate(mz):
                    self._peak_dict["raw"].append((mz_val, i[pos]))
                    # self._peak_dict['raw'][pos] = [mz, 1]
            if peak_type is "raw":
                pass
            elif peak_type is "centroided":
                self._peak_dict["centroided"] = self._centroid_peaks()
            elif peak_type is "reprofiled":
                self._peak_dict["reprofiled"] = self._reprofile_Peaks()
            elif peak_type is "deconvoluted":
                self._peak_dict["deconvoluted"] = self._deconvolute_peaks()
            else:
                raise KeyError

        peaks = self._array(self._peak_dict[peak_type])
        if peak_type is "reprofiled":
            peaks = list(self._peak_dict[peak_type].items())
            peaks.sort(key=itemgetter(0))
        return peaks

    def _deconvolute_peaks(self, *args, **kwargs):
        if DECON_DEP:
            peaks = self.peaks("centroided")
            # pack peak matrix into expected structure
            peaks = [simple_peak(p[0], p[1], 0.01) for p in peaks]
            decon_result = deconvolute_peaks(peaks, *args, **kwargs)
            dpeaks = decon_result.peak_set
            # pack deconvoluted peak list into matrix structure
            dpeaks_mat = np.zeros((len(dpeaks), 3), dtype=float)
            for i, dp in enumerate(dpeaks):
                dpeaks_mat[i, :] = dp.neutral_mass, dp.intensity, dp.charge
            return dpeaks_mat
        else:
            if self._ms_deisotop_warning_printed is False:
                print(
                    "ms_deisotope is missing, please install using pip install ms_deisotope"
                )
                self._ms_deisotop_warning_printed = True

    def set_peaks(self, peaks, peak_type):
        """
        Assign a custom peak array of type peak_type

        Args:
            peaks(list or ndarray): list or array of mz/i values
            peak_type(str): Either raw, centroided or reprofiled

        """
        peak_type = peak_type.lower()
        # reset after changing peaks
        self._transformed_mass_with_error = None
        self._transformed_mz_with_error = None
        if peak_type == "raw":
            # if not isinstance(peaks, np.ndarray):
            #     peaks = np.array(peaks)
            self._peak_dict["raw"] = peaks
            try:
                self._mz = self.peaks("raw")[:, 0]
                self._i = self.peaks("raw")[:, 1]
            except IndexError:
                self._mz = np.array([])
                self._i = np.array([])

        elif peak_type == "centroided":
            # if not isinstance(peaks, np.ndarray):
            #     peaks = np.array(peaks)
            self._peak_dict["centroided"] = peaks
            try:
                self._mz = self.peaks("raw")[:, 0]
                self._i = self.peaks("raw")[:, 1]
            except IndexError:
                self._mz = np.array([])
                self._i = np.array([])

        elif peak_type == "reprofiled":
            try:
                self._peak_dict["reprofiled"] = peaks
            except TypeError:
                self._peak_dict["reprofiled"] = None
        elif peak_type == "deconvoluted":
            self._peak_dict["deconvoluted"] = peaks
            try:
                self._mz = self.peaks("raw")[:, 0]
                self._i = self.peaks("raw")[:, 1]
            except IndexError:
                self._mz = np.array([])
        else:
            raise Exception(
                "Peak type is not suppported\n"
                'Choose either "raw", "centroided" or "reprofiled"'
            )

    def _centroid_peaks(self):
        """
        Perform a Gauss fit to centroid the peaks for the property
        centroided_peaks.

        Returns:
            centroided_peaks (list): list of centroided m/z, i tuples
        """
        try:
            acc = self.calling_instance.OT["profile spectrum"]["id"]
            is_profile = self.element.find(
                ".//*[@accession='{acc}']".format(ns=self.ns, acc=acc)
            )
        except (TypeError, AttributeError) as e:
            is_profile = None

        if is_profile is not None or self.reprofiled:  # check if spec is a profile spec
            tmp = []
            if self._peak_dict["reprofiled"] is not None:
                i_array = [i for mz, i in self.peaks("reprofiled")]
                mz_array = [mz for mz, i in self.peaks("reprofiled")]
            else:
                i_array = self.i
                mz_array = self.mz
            for pos, i in enumerate(i_array[:-1]):
                if pos <= 1:
                    continue
                if 0 < i_array[pos - 1] < i > i_array[pos + 1] > 0:
                    x1 = float(mz_array[pos - 1])
                    y1 = float(i_array[pos - 1])
                    x2 = float(mz_array[pos])
                    y2 = float(i_array[pos])
                    x3 = float(mz_array[pos + 1])
                    y3 = float(i_array[pos + 1])
                    if x2 - x1 > (x3 - x2) * 10 or (x2 - x1) * 10 < x3 - x2:
                        continue
                    if y3 == y1:
                        y3 += 0.01 * y1

                    try:
                        double_log = math.log(y2 / y1) / math.log(y3 / y1)
                        mue = (double_log * (x1 * x1 - x3 * x3) - x1 * x1 + x2 * x2) / (
                            2 * (x2 - x1) - 2 * double_log * (x3 - x1)
                        )
                        c_squarred = (
                            x2 * x2 - x1 * x1 - 2 * x2 * mue + 2 * x1 * mue
                        ) / (2 * math.log(y1 / y2))
                        A = y1 * math.exp((x1 - mue) * (x1 - mue) / (2 * c_squarred))
                    except ZeroDivisionError:
                        continue
                    tmp.append((mue, A))
            return tmp
        else:
            return self.peaks("raw")

    def _reprofile_Peaks(self):
        """
        Performs reprofiling for property reprofiled_peaks.

        Returns:
            reprofiled_peaks (list): list of reprofiled m/z, i tuples
        """
        tmp = ddict(int)
        for mz, i in self.peaks("centroided"):
            # Let the measured precision be 2 sigma of the signal width
            # When using normal distribution
            # FWHM = 2 sqt(2 * ln(2)) sigma = 2.3548 sigma
            s = mz * self.measured_precision * 2  # in before 2
            s2 = s * s
            floor = mz - 5.0 * s  # Gauss curve +- 3 sigma
            ceil = mz + 5.0 * s
            ip = self.internal_precision / 4
            # more spacing, i.e. less points describing the gauss curve
            # -> faster adding
            for _ in range(int(round(floor * ip)), int(round(ceil * ip)) + 1):
                if _ % int(5) == 0:
                    a = float(_) / float(ip)
                    y = i * math.exp(-1 * ((mz - a) * (mz - a)) / (2 * s2))
                    tmp[a] += y
        self.reprofiled = True
        self.set_peaks(None, "centroided")
        return tmp

    def _register(self, decoded_tuple):
        d_type, array = decoded_tuple
        if d_type == "mz":
            self._mz = array
        elif d_type == "i":
            self._i = array
        elif d_type == "time":
            self._time = array
        else:
            raise Exception("Unknown data Type ({0})".format(d_type))

    def _mz_2_mass(self, mz, charge):
        """
        Calculate the uncharged mass for a given mz value

        Arguments:
            mz (float)  : m/z value
            charge(int) : charge

        Returns:
            mass (float): Returns mass of a given m/z value
        """
        return (mz - PROTON) * charge

    def _set_params_from_reference_group(self, ref_element):
        ref = self.element.find("{ns}referenceableParamGroupRef".format(ns=self.ns))
        if ref is not None:
            ref = ref.get("ref")
        ele = ref_element.find(".//*[@id='{ref}']".format(ref=ref, ns=self.ns))
        if ele is not None and ref == ele.get("id"):
            for param in ele.getiterator():
                self.element.append(ele)
                acc = param.get("accession")

    # Public functions

    def reduce(self, peak_type="raw", mz_range=(None, None)):
        """
        Remove all m/z values outside the given range.

        Arguments:
            mz_range (tuple): tuple of min, max values

        Returns:
            peaks (list): list of mz, i tuples in the given range.
        """
        arr = self.peaks(peak_type)
        peaks = arr[
            np.where(np.logical_and(arr[:, 0] >= mz_range[0], arr[:, 0] <= mz_range[1]))
        ]
        self.set_peaks(peaks, peak_type)
        return peaks

    def remove_noise(self, mode="median", noise_level=None):
        """
        Function to remove noise from peaks, centroided peaks and reprofiled
        peaks.

        Keyword arguments:
                mode (str): define mode for removing noise. Default = "median"
                (other modes: "mean", "mad")
            noise_level (float): noise threshold

        Returns:
            reprofiled peaks (list): Returns a list with tuples of
            m/z-intensity pairs above the noise threshold

        """
        # Thanks to JD Hogan for pointing it out!
        callPeaks = self.peaks("raw")
        # callcentPeaks = self.peaks("centroided")
        if noise_level is None:
            noise_level = self.estimated_noise_level(mode=mode)
        if self._peak_dict["centroided"] is not None:
            self._peak_dict["centroided"] = self.peaks("centroided")[
                self.peaks("centroided")[:, 1] >= noise_level
            ]
        if self._peak_dict["raw"] is not None:
            self._peak_dict["raw"] = self.peaks("raw")[
                self.peaks("raw")[:, 1] >= noise_level
            ]
        self._peak_dict["reprofiled"] = None
        return self

    def estimated_noise_level(self, mode="median"):
        """
        Calculates noise threshold for function remove_noise.

        Different modes are available. Default is 'median'

        Keyword Arguments:
            mode (str): define mode for removing noise. Default = "median"
                (other modes: "mean", "mad")

        Returns:
            noise_level (float): estimate noise threshold


        """
        if len(self.peaks("centroided")) == 0:  # or is None?
            return_value = 0

        self.noise_level_estimate = {}
        if mode not in self.noise_level_estimate.keys():
            if mode == "median":
                self.noise_level_estimate["median"] = np.median(
                    self.peaks("centroided")[:, 1]
                )
            elif mode == "mad":
                median = self.estimated_noise_level(mode="median")
                self.noise_level_estimate["mad"] = np.median(
                    abs(self.peaks("centroided")[:, 1] - median)
                )
            elif mode == "mean":
                self.noise_level_estimate["mean"] = sum(
                    self.peaks("centroided")[:, 1]
                ) / float(len(self.peaks("centroided")))
            else:
                print(
                    "Do not understand noise level estimation method call with given mode: {0}".format(
                        mode
                    )
                )
            return_value = self.noise_level_estimate[mode]
        return return_value

    def highest_peaks(self, n):
        """
        Function to retrieve the n-highest centroided peaks of the spectrum.

        Arguments:
            n (int): number of highest peaks to return.

        Returns:
            centroided peaks (list): list mz, i tupls with n-highest

        Example:

        >>> run = pymzml.run.Reader(
        ...     "tests/data/example.mzML.gz",
        ...      MS_precisions =  {
        ...         1 : 5e-6,
        ...         2 : 20e-6
        ...     }
        ... )
        >>> for spectrum in run:
        ...     if spectrum.ms_level == 2:
        ...         if spectrum.ID == 1770:
        ...             for mz,i in spectrum.highest_peaks(5):
        ...                print(mz, i)

        """
        if self._centroided_peaks_sorted_by_i is None:
            self._centroided_peaks_sorted_by_i = self.peaks("centroided")[
                self.peaks("centroided")[:, 1].argsort()
            ]
        return self._centroided_peaks_sorted_by_i[-n:]

    def ppm2abs(self, value, ppm_value, direction=1, factor=1):
        """
        Returns the value plus (or minus, dependent on direction) the
        error (measured precision ) for this value.

        Arguments:
            value (float)   : m/z value
            ppm_value (int)  : ppm value

        Keyword Arguments:
            direction (int) : plus or minus the considered m/z value.
                The argument *direction* should be 1 or -1
            factor (int)    : multiplication factor for the imprecision.
                The argument *factor* should be bigger than 0

        Returns:
            imprecision (float): imprecision for the given value

        """
        result = value + (value * (ppm_value * factor)) * direction
        return result

    def extreme_values(self, key):
        """
        Find extreme values, minimal and maximum m/z and intensity

        Arguments:
            key (str)       : m/z : "mz" or  intensity : "i"

        Returns:
            extrema (tuple) : tuple of minimal and maximum m/z or intensity

        """
        available_extreme_values = ["mz", "i"]
        if key not in available_extreme_values:
            print(
                "Do not understand extreme request: '{0}'; available values are: {1}".format(
                    key, available_extreme_values
                )
            )
            exit()
        if self._extreme_values is None:
            self._extreme_values = {}
        try:
            if key == "mz":
                all_mz_values = [mz for mz, i in self.peaks("raw")]
                self._extreme_values["mz"] = (min(all_mz_values), max(all_mz_values))
                self._extreme_values["mz"] = (
                    min(self.peaks("raw")[:, 0]),
                    max(self.peaks("raw")[:, 0]),
                )
            else:
                all_i_values = [i for mz, i in self.peaks("raw")]
                self._extreme_values["i"] = (
                    min(self.peaks("raw")[:, 1]),
                    max(self.peaks("raw")[:, 1]),
                )
        except ValueError:
            # emtpy spectrum
            self._extreme_values[key] = ()
        return self._extreme_values[key]

    def has_peak(self, mz2find):
        """
        Checks if a Spectrum has a certain peak.
        Requires a m/z value as input and returns a list of peaks if the m/z
        value is found in the spectrum, otherwise ``[]`` is returned.
        Every peak is a tuple of m/z and intensity.

        Note:
            Multiple peaks may be found, depending on the defined precisions

        Arguments:
            mz2find (float): m/z value which should be found

        Returns:
            peaks (list): list of m/z, i tuples

        Example:

        >>> import pymzml
        >>> example_file = 'tests/data/example.mzML'
        >>> run = pymzml.run.Reader(
        ...     example_file,
        ...     MS_precisions =  {
        ...         1 : 5e-6,
        ...         2 : 20e-6
        ...     }
        ... )
        >>> for spectrum in run:
        ...     if spectrum.ms_level == 2:
        ...             peak_to_find = spectrum.has_peak(1016.5404)
        ...             print(peak_to_find)
        [(1016.5404, 19141.735187697403)]

        """
        value = self.transform_mz(mz2find)
        return self.transformed_mz_with_error[value]

    def has_overlapping_peak(self, mz):
        """
        Checks if a spectrum has more than one peak for a given m/z value
        and within the measured precision

        Arguments:
            mz (float): m/z value which should be checked

        Returns:
            Boolean (bool): Returns ``True`` if a nearby peak is detected,
            otherwise ``False``
        """
        for minus_or_plus in [-1, 1]:
            target = self.ppm2abs(mz, self.measured_precision, minus_or_plus, 1)
            temp = self.has_peak(self.ppm2abs(mz, self.measured_precision))
            if temp and len(temp) > 1:
                return True
        return False

    def similarity_to(self, spec2, round_precision=0):
        """
        Compares two spectra and returns cosine

        Arguments:
            spec2 (Spectrum): another pymzml spectrum that is compared to the
                current spectrum.

        Keyword Arguments:
            round_precision (int): precision mzs are rounded to, i.e. round( mz,
                round_precision )

        Returns:
            cosine (float): value between 0 and 1, i.e. the cosine between the
                two spectra.

        Note:
            Spectra data is transformed into an n-dimensional vector,
            where m/z values are binned in bins of 10 m/z and the intensities
            are added up. Then the cosine is calculated between those two
            vectors. The more similar the specs are, the closer the value is
            to 1.
        """
        assert isinstance(spec2, Spectrum), "Spectrum 2 is not a pymzML spectrum"

        vector1 = ddict(int)
        vector2 = ddict(int)
        mzs = set()
        for mz, i in self.peaks("raw"):
            vector1[round(mz, round_precision)] += i
            mzs.add(round(mz, round_precision))
        for mz, i in spec2.peaks("raw"):
            vector2[round(mz, round_precision)] += i
            mzs.add(round(mz, round_precision))

        z = 0
        n_v1 = 0
        n_v2 = 0

        for mz in mzs:
            int1 = vector1[mz]
            int2 = vector2[mz]
            z += int1 * int2
            n_v1 += int1 * int1
            n_v2 += int2 * int2
        try:
            cosine = z / (math.sqrt(n_v1) * math.sqrt(n_v2))
        except:
            cosine = 0.0
        return cosine

    def transform_mz(self, value):
        """
        pymzml uses an internal precision for different tasks. This precision
        depends on the measured precision and is calculated when
        :py:attr:`spec.Spectrum.measured_precision` is invoked. transform_mz
        can be used to transform m/z values into the internal standard.

        Arguments:
            value (float): m/z value

        Returns:
            transformed value (float): to internal standard transformed mz
            value this value can be used to probe internal dictionaries,
            lists or sets, e.g. :func:`pymzml.spec.Spectrum.t_mz_set`

        Example:

            >>> import pymzml
            >>> run = pymzml.run.Reader(
            ...     "test.mzML.gz" ,
            ...     MS_precisions =  {
            ...         1 : 5e-6,
            ...         2 : 20e-6
            ...     }
            ... )
            >>>
            >>> for spectrum in run:
            ...     if spectrum.ms_level == 2:
            ...         peak_to_find = spectrum.has_deconvoluted_peak(
            ...             1044.5804
            ...         )
            ...         print(peak_to_find)
            [(1044.5596, 3809.4356300564586)]

        """
        return int(round(value * self.internal_precision))

    def deprecation_warning(self, function_name):
        deprecation_lookup = {
            "similarityTo": "similarity_to",
            "hasPeak": "has_peak",
            "extremeValues": "extreme_values",
            "transformMZ": "transform_mz",
            "hasOverlappingPeak": "has_overlapping_peak",
            "highestPeaks": "highest_peaks",
            "estimatedNoiseLevel": "estimated_noise_level",
            "removeNoise": "remove_noise",
            "newPlot": "new_plot",
            "centroidedPeaks": "peaks",
        }
        warnings.warn(
            """
            Function: "{0}" deprecated since version 1.0.0, please use new function: "{1}"
            """.format(
                function_name, deprecation_lookup.get(function_name, "not_defined_yet")
            ),
            DeprecationWarning,
        )

    def similarityTo(self, spec2, round_precision=0):
        self.deprecation_warning(sys._getframe().f_code.co_name)
        return self.similarity_to(spec2, round_precision=round_precision)

    def hasPeak(self, mz):
        self.deprecation_warning(sys._getframe().f_code.co_name)
        return self.has_peak(mz)

    def extremeValues(self, key):
        self.deprecation_warning(sys._getframe().f_code.co_name)
        return self.extreme_values(key)

    def transformMZ(self, value):
        self.deprecation_warning(sys._getframe().f_code.co_name)
        return self.transform_mz(value)

    def hasOverlappingPeak(self, mz):
        self.deprecation_warning(sys._getframe().f_code.co_name)
        return self.has_overlapping_peak(mz)

    def highestPeaks(self, n):
        self.deprecation_warning(sys._getframe().f_code.co_name)
        return self.highest_peaks(n)

    def estimatedNoiseLevel(self, mode="median"):
        self.deprecation_warning(sys._getframe().f_code.co_name)
        return self.estimated_noise_level(mode=mode)

    def removeNoise(self, mode="median", noiseLevel=None):
        self.deprecation_warning(sys._getframe().f_code.co_name)
        return self.remove_noise(mode=mode, noise_level=noiseLevel)

    @property
    def centroidedPeaks(self):
        # self.deprecation_warning( sys._getframe().f_code.co_name )
        return self.peaks("centroided")


class Chromatogram(MS_Spectrum):
    """
    Class for Chromatogram access and handling.
    """

    def __init__(self, element, measured_precision=5e-6, param=None):
        """
        Arguments:
            element (xml.etree.ElementTree.Element): spectrum as xml Element

        Keyword Arguments:
            measured_precision (float): in ppm, i.e. 5e-6 equals to 5 ppm.
            param (dict): parameter mapping for this spectrum
        """

        __slots__ = [
            "_measured_precision",
            "element",
            "noise_level_estimate",
            "_time",
            "_i",
            "_t_mass_set",
            "_peaks",
            "_t_mz_set",
            "_centroided_peaks",
            "_reprofiled_peaks",
            "_deconvoluted_peaks",
            "_profile",
            "_extreme_values",
            "_centroided_peaks_sorted_by_i",
            "_transformed_mz_with_error",
            "_transformed_mass_with_error",
            "_precursors",
            "_ID",
            "internal_precision",
        ]

        self._measured_precision = measured_precision
        self.element = element
        self.noise_level_estimate = {}
        # Property variables
        self._time = None
        self._ms_level = None
        self._i = None
        self._t_mass_set = None
        self._peaks = None
        self._t_mz_set = None
        self._centroided_peaks = None
        self._reprofiled_peaks = None
        self._deconvoluted_peaks = None
        self._profile = None
        self._extreme_values = None
        self._centroided_peaks_sorted_by_i = None
        self._transformed_mz_with_error = None
        self._transformed_mass_with_error = None
        self._precursors = None
        self._ID = None

        if self.element:
            # self._read_accessions()
            self.ns = (
                re.match(r"\{.*\}", element.tag).group(0)
                if re.match(r"\{.*\}", element.tag)
                else ""
            )
            # self._ns_paths            = {
            #     'mz'      : "{ns}binaryDataArrayList/" \
            #                 "{ns}binaryDataArray/" \
            #                 "{ns}cvParam[@accession='{Acc}']/..".format(
            #                     ns=self.ns,
            #                     Acc=self.accessions['time array']
            #             ),
            #     'i'       : "{ns}binaryDataArrayList/" \
            #                 "{ns}binaryDataArray/" \
            #                 "{ns}cvParam[@accession='{Acc}']/..".format(
            #                         ns=self.ns,
            #                         Acc=self.accessions['intensity array']
            #                 ),
            #     'time'    : "{ns}binaryDataArrayList/" \
            #                 "{ns}binaryDataArray/" \
            #                 "{ns}cvParam[@accession='{Acc}']/..".format(
            #                         ns=self.ns,
            #                         Acc=self.accessions['time array']
            #                 ),
            #     'float_type' : "./{ns}cvParam[@accession='{Acc}']"
            # }

        self._decode = self._decode_to_numpy
        # assign function to create numpy array to list???
        self._array = np.array

    def __repr__(self):
        return "<__main__.Chromatogram object with native ID {0} at {1}>".format(
            self.ID, hex(id(self))
        )

    def __str__(self):
        return "<__main__.Chromatogram object with native ID {0} at {1}>".format(
            self.ID, hex(id(self))
        )

    @property
    def ID(self):
        if self._ID is None:
            self._ID = self.element.get("id")
        return self._ID

    @property
    def mz(self):
        """"""
        print("Chromatogram has no property mz.\nReturn retention time instead")
        return self.time

    @property
    def time(self):
        """
        Returns the list of time values. If the time values are encoded, the
        function _decode() is used to decode the encoded data.\n
        The time property can also be set, e.g. for theoretical data.
        However, it is recommended to use the profile property to set time and
        intensity tuples at same time.

        Returns:
            time (list): list of time values from the analyzed chromatogram

        """
        if self._time is None:
            params = self._get_encoding_parameters("time array")
            self._time = self._decode(*params)
        return self._time

    @property
    def i(self):
        if self._i is None:
            params = self._get_encoding_parameters("intensity array")
            self._i = self._decode(*params)
        return self._i

    @property
    def profile(self):
        """
        Returns the list of peaks of the chromatogram as tuples (time, intensity).

        Returns:
            peaks (list): list of time, i tuples

        Example:

        >>> import pymzml
        >>> run = pymzml.run.Reader(
        ...     spectra.mzMl.gz,
        ...     MS_precisions = {
        ...         1 : 5e-6,
        ...         2 : 20e-6
        ...     }
        ... )
        >>> for entry in run:
        ...     if isinstance(entry, pymzml.spec.Chromatogram):
        ...         for time, intensity in entry.peaks:
        ...             print(time, intensity)

        Note:
           The peaks property can also be set, e.g. for theoretical data.
           It requires a list of time/intensity tuples.

        """
        if self._profile is None:
            if self._time is None and self._i is None:
                self._profile = []
                for pos, t in enumerate(self.time):
                    self._profile.append([t, self.i[pos]])
                    # much faster than zip ... list(zip(self.mz, self.i))
            elif self._time is not None and self._i is not None:
                self._profile = []
                for pos, t in enumerate(self.time):
                    self._profile.append([t, self.i[pos]])
            elif self._profile is None:
                self._profile = []
        return self._array(self._profile)

    @profile.setter
    def profile(self, tuple_list):
        if len(tuple_list) == 0:
            return
        # self._mz, self._i = map(list, zip(*tuple_list))
        # same here .. zip is soooooo slow :)
        self._time = []
        self._i = []
        for time, i in tuple_list:
            self._time.append(time)
            self._i.append(i)
        self._peaks = tuple_list
        self._reprofiledPeaks = None
        self._centroidedPeaks = None
        return self

    def peaks(self):
        """
        Return the list of peaks of the spectrum as tuples (time, intensity).

        Returns:
            peaks (list): list of time, intensity tuples

        Example:

        >>> import pymzml
        >>> run = pymzml.run.Reader(
        ...     spectra.mzMl.gz,
        ...     MS_precisions =  {
        ...         1 : 5e-6,
        ...         2 : 20e-6
        ...     }
        ... )
        >>> for entry in run:
        ...     if isinstance(entry, pymzml.spec.Chromatogram):
        ...         for time, intensity in entry.peaks:
        ...             print(time, intensity)

        Note:
           The peaks property can also be set, e.g. for theoretical data.
           It requires a list of time/intensity tuples.

        """
        return self.profile<|MERGE_RESOLUTION|>--- conflicted
+++ resolved
@@ -577,10 +577,6 @@
             peaks = self._peak_dict["centroided"]
             scaled_peaks = peaks[:, 1] / value
             peaks[:, 1] = scaled_peaks
-<<<<<<< HEAD
-=======
-            # self.set_peaks(peaks, "centroided")
->>>>>>> a561ed57
             self._peak_dict["centroided"] = peaks
         return self
 
