#!usr/bin/env python3
# -*- coding: latin-1 -*-
"""
The spectrum class offers a python object for mass spectrometry data.
The spectrum object holds the basic information of the spectrum and offers
methods to interrogate properties of the spectrum.
Data, i.e. mass over charge (m/z) and intensity decoding is performed on demand
and can be accessed via their properties, e.g. :py:attr:`~pymzml.spec.Spectrum.peaks`.

The Spectrum class is used in the :py:class:`~pymzml.run.Reader` class.
There each spectrum is accessible as a spectrum object.

Theoretical spectra can also be created using the setter functions.
For example, m/z values, intensities, and peaks can be set by the
corresponding properties: :py:attr:`pymzml.spec.Spectrum.mz`,
:py:attr:`pymzml.spec.Spectrum.i`, :py:attr:`pymzml.spec.Spectrum.peaks`.

Similar to the spectrum class, the chromatogram class allows interrogation
with profile data (time, intensity) in an total ion chromatogram.
"""

# Python mzML module - pymzml
# Copyright (C) 2010-2019 M. Kösters, C. Fufezan
#     The MIT License (MIT)

#     Permission is hereby granted, free of charge, to any person obtaining a copy
#     of this software and associated documentation files (the "Software"), to deal
#     in the Software without restriction, including without limitation the rights
#     to use, copy, modify, merge, publish, distribute, sublicense, and/or sell
#     copies of the Software, and to permit persons to whom the Software is
#     furnished to do so, subject to the following conditions:

#     The above copyright notice and this permission notice shall be included in all
#     copies or substantial portions of the Software.

#     THE SOFTWARE IS PROVIDED "AS IS", WITHOUT WARRANTY OF ANY KIND, EXPRESS OR
#     IMPLIED, INCLUDING BUT NOT LIMITED TO THE WARRANTIES OF MERCHANTABILITY,
#     FITNESS FOR A PARTICULAR PURPOSE AND NONINFRINGEMENT. IN NO EVENT SHALL THE
#     AUTHORS OR COPYRIGHT HOLDERS BE LIABLE FOR ANY CLAIM, DAMAGES OR OTHER
#     LIABILITY, WHETHER IN AN ACTION OF CONTRACT, TORT OR OTHERWISE, ARISING FROM,
#     OUT OF OR IN CONNECTION WITH THE SOFTWARE OR THE USE OR OTHER DEALINGS IN THE
#     SOFTWARE.

import copy
import math
import re
import sys
import warnings
import xml.etree.ElementTree as ElementTree
import zlib
from base64 import b64decode as b64dec
from collections import defaultdict as ddict
from functools import lru_cache
from operator import itemgetter as itemgetter
from struct import unpack

import numpy as np

try:
    DECON_DEP = True
    from ms_deisotope.deconvolution import deconvolute_peaks
    from ms_peak_picker import simple_peak
except (ImportError, ModuleNotFoundError) as e:
    DECON_DEP = False
    pass
from . import regex_patterns
from .decoder import MSDecoder

PROTON = 1.00727646677
ISOTOPE_AVERAGE_DIFFERENCE = 1.002


class MS_Spectrum(object):
    """
    General spectrum class for data handling.
    """

    # __slots__ = [
    #     # '_read_accessions',
    #     # 'get_element_by_name',
    #     # 'get_element_by_path',
    #     # '_register',
    #     # 'precursors',
    #     # '_get_encoding_parameters',
    #     # 'measured_precision',
    #     # '_decode_to_numpy',
    #     # '_median',
    #     # 'to_string',
    # ]
    def __init__(self):
        """."""
        pass

    def _read_accessions(self):
        """Set all required variables for this spectrum."""
        self.accessions = {}
        for element in self.element.getiterator():
            accession = element.get("accession")
            name = element.get("name")
            if accession is not None:
                self.accessions[name] = accession
        if "profile spectrum" in self.accessions.keys():
            self._profile = True

    def get_element_by_name(self, name):
        """
        Get element from the original tree by it's unit name.

        Arguments:
            name (str): unit name of the mzml element.

        Keyword Arguments:
            obo_version (str, optional): obo version number.

        """
        iterator = self.element.iter()
        return_ele = None
        for ele in iterator:
            if ele.get("name", default=None) == name:
                return_ele = ele
                break
        return return_ele

    def get_element_by_path(self, hooks):
        """
        Find elements in spectrum by its path.

        Arguments:
            hooks (list): list of parent elements for the target element.

        Returns:
            elements (list): list of XML objects
            found in the path

        Example:

            To access cvParam in scanWindow tag:

            >>> spec.get_element_by_path(['scanList', 'scan', 'scanWindowList',
            ...     'scanWindow', 'cvParam'])

        """
        return_ele = None
        if len(hooks) > 0:
            path_array = ["."]
            for hook in hooks:
                path_array.append("{ns}{hook}".format(ns=self.ns, hook=hook))
            path = "/".join(path_array)
            return_ele = self.element.findall(path)

        return return_ele

    def _register(self, decoded_tuple):
        d_type, array = decoded_tuple
        if d_type == "mz":
            self._mz = array
        elif d_type == "i":
            self._i = array
        elif d_type == "time":
            self._time = array
        else:
            raise Exception("Unknown data Type ({0})".format(d_type))

    def _get_encoding_parameters(self, array_type):
        """
        Find the correct parameter for decoding and return them as tuple.

        Arguments:
            array_type (str): data type of the array, e.g. m/z, time or
                intensity
        Returns:
            data (str)           : encoded data
            comp (str)           : compression method
            fType (str)          : float precision
            d_array_length (str) : length of the data array
        """
        numpress_encoding = False

        # array_type_accession = self.calling_instance.OT[array_type]["id"]

        b_data_string = "./{ns}binaryDataArrayList/{ns}binaryDataArray/{ns}cvParam[@name='{Acc}']/..".format(
            ns=self.ns, Acc=array_type
        )

        float_type_string = "./{ns}cvParam[@accession='{Acc}']"

        b_data_array = self.element.find(b_data_string)
        comp = []
        if b_data_array:
            for cvParam in b_data_array.iterfind("./{ns}cvParam".format(ns=self.ns)):
                if "compression" in cvParam.get("name"):
                    if "numpress" in cvParam.get("name").lower():
                        numpress_encoding = True
                    comp.append(cvParam.get("name"))
                d_array_length = self.element.get("defaultArrayLength")
            if not numpress_encoding:
                try:
                    # 32-bit float
                    f_type = b_data_array.find(
                        float_type_string.format(
                            ns=self.ns,
                            Acc=self.calling_instance.OT["32-bit float"]["id"],
                        )
                    ).get("name")
                except:
                    # 64-bit Float
                    f_type = b_data_array.find(
                        float_type_string.format(
                            ns=self.ns,
                            Acc=self.calling_instance.OT["64-bit float"]["id"],
                        )
                    ).get("name")
            else:
                # compression is numpress, dont need floattype here
                f_type = None
            data = b_data_array.find("./{ns}binary".format(ns=self.ns))
            if data is not None:
                data = data.text
        else:
            data = None
            d_array_length = 0
            f_type = "64-bit float"
        if data is not None:
            data = data.encode("utf-8")
        else:
            data = ""
        return (data, d_array_length, f_type, comp)

    @property
    def measured_precision(self):
        """
        Set the measured and internal precision.

        Returns:
            value (float): measured Precision (e.g. 5e-6)
        """
        return self._measured_precision

    @measured_precision.setter
    def measured_precision(self, value):
        self._measured_precision = value
        self.internal_precision = int(round(50000.0 / (value * 1e6)))
        return

    def _decode_to_numpy(self, data, d_array_length, float_type, comp):
        """
        Decode the b64 encoded and packed strings from data as numpy arrays.

        Returns:
            data (np.ndarray): Returns the unpacked data as a tuple. Returns an
                               empty list if there is no raw data or raises an
                               exception if data could not be decoded.

        d_array_length just for compatibility
        """
        out_data = b64dec(data)
        if len(out_data) != 0:
            if "zlib" in comp or "zlib compression" in comp:
                out_data = zlib.decompress(out_data)
            if (
                "ms-np-linear" in comp
                or "ms-np-pic" in comp
                or "ms-np-slof" in comp
                or "MS-Numpress linear prediction compression" in comp
                or "MS-Numpress short logged float compression" in comp
            ):

                out_data = self._decodeNumpress_to_array(out_data, comp)
            if float_type == "32-bit float":
                # one character code may be sufficient too (f)
                f_type = np.float32
                out_data = np.frombuffer(out_data, f_type)
            elif float_type == "64-bit float":
                # one character code may be sufficient too (d)
                f_type = np.float64
                out_data = np.frombuffer(out_data, f_type)
        else:
            out_data = np.array([])
        return out_data

    def _decode_to_tuple(self, data, d_array_length, float_type, comp):
        """
        Decode b64 encoded and packed strings.

        Returns:
            data (tuple): Returns the unpacked data as a tuple.
                Returns an empty list if there is no raw data or
                raises an exception if data could not be decoded.
        """
        dec_data = b64dec(data)
        if len(dec_data) != 0:
            if "zlib" in comp or "zlib compression" in comp:
                dec_data = zlib.decompress(dec_data)
            if set(["ms-np-linear", "ms-np-pic", "ms-np-slof"]) & set(comp):
                self._decodeNumpress(data, comp)
            # else:
            #     print(
            #         'New data compression ({0}) detected, cant decompress'.format(
            #             comp
            #         )
            #     )
            #     sys.exit(1)
            if float_type == "32-bit float":
                f_type = "f"
            elif float_type == "64-bit float":
                f_type = "d"
            fmt = "{endian}{array_length}{float_type}".format(
                endian="<", array_length=d_array_length, float_type=f_type
            )
            ret_data = unpack(fmt, dec_data)
        else:
            ret_data = []
        return ret_data

    def _decodeNumpress_to_array(self, data, compression):
        """
        Decode golomb-rice encoded data (aka numpress encoded data).

        Arguments:
            data (str)        : Encoded data string
            compression (str) : Decompression algorithm to be used
                (valid are 'ms-np-linear', 'ms-np-pic', 'ms-np-slof')

        Returns:
            array (list): Returns the unpacked data as an array of floats.

        """
        result = []
        comp_ms_tags = [self.calling_instance.OT[comp]["id"] for comp in compression]
        data = np.frombuffer(data, dtype=np.uint8)
        if "MS:1002312" in comp_ms_tags:
            result = MSDecoder.decode_linear(data)
        elif "MS:1002313" in comp_ms_tags:
            result = MSDecoder.decode_pic(data)
        elif "MS:1002314" in comp_ms_tags:
            result = MSDecoder.decode_slof(data)
        return result

    def _median(self, data):
        """
        Compute median.

        Arguments:
            data (list): list of numeric values

        Returns:
            median (float): median of the input data
        """
        return np.median(data)

    def to_string(self, encoding="latin-1", method="xml"):
        """
        Return string representation of the xml element the
        spectrum was initialized with.

        Keyword Arguments:
            encoding (str) : text encoding of the returned string.\n
                             Default is latin-1.
            method (str)   : text format of the returned string.\n
                             Default is xml, alternatives are html and text.

        Returns:
            element (str)  : xml string representation of the spectrum.
        """
        return ElementTree.tostring(self.element, encoding=encoding, method=method)


class Spectrum(MS_Spectrum):
    """
    Spectrum class which inherits from class :py:attr:`pymzml.spec.MS_Spectrum`

    Arguments:
        element (xml.etree.ElementTree.Element): spectrum as xml element

    Keyword Arguments:
        measured_precision (float): in ppm, i.e. 5e-6 equals to 5 ppm.

    """

    def __init__(
        self,
        element=ElementTree.Element(""),
        measured_precision=5e-6,
<<<<<<< HEAD
        resolution=70000,
=======
        resolution_dict=None,
>>>>>>> ea65328d
        mz_resolution_reference=200,
    ):

        __slots__ = [
            "_centroided_peaks",
            "_centroided_peaks_sorted_by_i",
            "_deconvoluted_peaks",
            "_extreme_values",
            "_i",
            "_ID",
            "_id_dict",
            "_index",
            "_measured_precision",
            "_peaks",
            "_profile",
            "_reprofiled_peaks",
            "_t_mass_set",
            "_t_mz_set",
            "_time",
            "_transformed_mass_with_error",
            "_transformed_mz_with_error",
            "_transformed_peaks" "calling_instance" "element",
            "internal_precision" "noise_level_estimate",
            "selected_precursors",
        ]
<<<<<<< HEAD
        self._resolution = resolution
=======
        if resolution_dict is None:
            resolution_dict = {
                None: 70_000,
                1: 70_000,
                2: 35_000,
            }
        self._resolution_dict = resolution_dict
>>>>>>> ea65328d
        self._mz_resolution_reference = mz_resolution_reference
        self._centroided_peaks = None
        self._centroided_peaks_sorted_by_i = None
        self._extreme_values = None
        self._i = None
        self._ID = None
        self._id_dict = None
        self._index = None
        self._ms_level = None
        self._mz = None
        self._peak_dict = {
            "raw": None,
            "centroided": None,
            "reprofiled": None,
            "deconvoluted": None,
        }
        self._selected_precursors = None
        self._profile = None
        self.reprofiled = False
        self._reprofiled_peaks = None
        self._scan_time = None
        self._scan_time_unit = None
        self._scan_time_in_minutes = None
        self._t_mass_set = None
        self._t_mz_set = None
        self._TIC = None
        self._precursors = None
        self._transformed_mass_with_error = None
        self._transformed_mz_with_error = None
        self._transformed_peaks = None
        self.calling_instance = None
        self.element = element
        self.measured_precision = measured_precision
        self.noise_level_estimate = {}

        self.ns = ""
        if self.element:
            self.ns = (
                re.match(r"\{.*\}", element.tag).group(0)
                if re.match(r"\{.*\}", element.tag)
                else ""
            )

        self._decode = self._decode_to_numpy
        self._array = np.array
        self._ms_deisotop_warning_printed = False

    def __del__(self):
        """
        Clear self.element to limit RAM usage
        """
        if self.element:
            self.element.clear()

    def __deepcopy__(self, memo):
        cls = self.__class__
        result = cls.__new__(cls)
        memo[id(self)] = result
        for k, v in self.__dict__.items():
<<<<<<< HEAD
=======
            # skip underscore prefix keys from __dict__
>>>>>>> ea65328d
            try:
                setattr(result, k, copy.deepcopy(v, memo))
            except:
                # skip copying of buffered reader
                pass
        return result

    def __add__(self, other_spec):
        """
        Adds two pymzml spectra

        Arguments:
            other_spec (Spectrum): spectrum to add to the current spectrum

        Returns:
            self (Spectrum): reference to the edited spectrum

        Example:

        >>> import pymzml
        >>> s = pymzml.spec.Spectrum( measuredPrescision = 20e-6 )
        >>> file_to_read = "../mzML_example_files/xy.mzML.gz"
        >>> run = pymzml.run.Reader(
        ...     file_to_read ,
        ...     MS1_Precision = 5e-6 ,
        ...     MSn_Precision = 20e-6
        ... )
        >>> for spec in run:
        ...     s += spec

        """
        if isinstance(other_spec, Spectrum) is False:
            raise IOError("Require pymzml Spectrum to add!")
        new_spec = copy.deepcopy(self)
        other_spec.peaks("centroided")
        if new_spec._peak_dict["reprofiled"] is None:
            reprofiled = new_spec._reprofile_Peaks()
            new_spec.set_peaks(reprofiled, "reprofiled")
        for mz, i in other_spec.peaks("reprofiled"):
            new_spec._peak_dict["reprofiled"][mz] += i
        return new_spec

    def __sub__(self, other_spec):
        """
        Subtracts two pymzml spectra.

        Arguments:
            other_spec (spec.Spectrum): spectrum to subtract from the current
                spectrum

        Returns:
            self (spec.Spectrum): returns self after other_spec was subtracted
        """
        assert isinstance(other_spec, Spectrum)
        if self._peak_dict["reprofiled"] is None:
            self.set_peaks(self._reprofile_Peaks(), "reprofiled")
        for mz, i in other_spec.peaks("reprofiled"):
            self._peak_dict["reprofiled"][mz] -= i
        self.set_peaks(None, "centroided")
        self.set_peaks(None, "raw")
        return self

    def __mul__(self, value):
        """
        Multiplies each intensity with a float, i.e. scales the spectrum.

        Arguments:
            value (int, float): value to multiply the intensities with

        Returns:
            self (spec.Spectrum): returns self after intensities were scaled
                by value
        """
        assert isinstance(value, (int, float))
        if self._peak_dict["raw"] is not None:
            self.set_peaks(
                np.column_stack(
                    (self.peaks("raw")[:, 0], self.peaks("raw")[:, 1] * value)
                ),
                "raw",
            )
        if self._peak_dict["centroided"] is not None:
            self.set_peaks(
                np.column_stack(
                    (self.centroided_peaks[:, 0], self.centroided_peaks[:, 1] * value)
                ),
                "centroided",
            )
        if self._peak_dict["reprofiled"] is not None:
            for mz in self._peak_dict["reprofiled"].keys():
                self._peak_dict["reprofiled"][mz] *= float(value)
        return self

    def __truediv__(self, value):
        """
        Divides each intensity by a float, i.e. scales the spectrum.

        Arguments:
            value (int, float): value to divide the intensities by

        Returns:
            self (spec.Spectrum): returns self after intensities were scaled
                by value.
        """
        if self._peak_dict["reprofiled"] is not None:
            for mz, i in self.peaks("reprofiled"):
                self._peak_dict["reprofiled"][mz] /= float(value)
        if self._peak_dict["raw"] is not None:
            if len(self._peak_dict["raw"]) != 0:
                self.set_peaks(
                    np.column_stack(
                        (
                            self.peaks("raw")[:, 0],
                            self.peaks("raw")[:, 1] / float(value),
                        )
                    ),
                    "raw",
                )
        if self._peak_dict["centroided"] is not None:
            peaks = self._peak_dict["centroided"]
            scaled_peaks = peaks[:, 1] / value
            peaks[:, 1] = scaled_peaks
            self._peak_dict["centroided"] = peaks
        return self

    def __div__(self, value):
        """
        Integer division is the same as __truediv__ for this class
        """
        return self.__truediv__(value)

    def __repr__(self):
        """
        Returns representative string for a spectrum object class
        """
        return "<__main__.Spectrum object with native ID {0} at {1}>".format(
            self.ID, hex(id(self))
        )

    def __str__(self):
        """
        Returns representative string for a spectrum object class
        """
        return "<__main__.Spectrum object with native ID {0} at {1}>".format(
            self.ID, hex(id(self))
        )

    @lru_cache()
    def __getitem__(self, accession):
        """
        Access spectrum XML information by tag name

        Args:
            accession(str): name of the XML tag

        Returns:
            value (float or str): value of the XML tag
        """
        #  TODO implement cache???
        if accession == "id":
            return_val = self.ID
        else:
            if not accession.startswith("MS:"):
                try:
                    accession = self.calling_instance.OT[accession]["id"]
                except (TypeError, AttributeError):
                    accession = "---"
            search_string = './/*[@accession="{0}"]'.format(accession)
            elements = []
            for x in self.element.iterfind(search_string):
                val = x.attrib.get("value", "")
                try:
                    val = float(val)
                except:
                    pass
                elements.append(val)

            if len(elements) == 0:
                return_val = None
            elif len(elements) == 1:
                return_val = elements[0]
            else:
                return_val = elements
        if return_val == "":
            return_val = True
        return return_val

    def get(self, acc, default=None):
        """Mimic dicts get function.

        Args:
            acc (str): accession or obo tag to return
            default (None, optional): default value if acc is not found
        """
        val = self[acc]
        if val is None:
            val = default
        return val

    def __contains__(self, value):
        """Check if MS tag or name can be found in spectrum.

        Args:
            value (str): MS tag or OBO name

        Returns:
            bool
        """
        r = False
        if self[value] is not None:
            r = True
        return r

    @property
    def measured_precision(self):
        """
        Sets the measured and internal precision

        Returns:
            value (float): measured precision (e.g. 5e-6)
        """
        return self._measured_precision

    @measured_precision.setter
    def measured_precision(self, value):
        self._measured_precision = value
        self.internal_precision = int(round(50000.0 / (value * 1e6)))
        return

    @property
    def t_mz_set(self):
        """
        Creates a set of integers out of transformed m/z values
        (including all values in the defined imprecision).
        This is used to accelerate has_peak function and similar.

        Returns:
            t_mz_set (set): set of transformed m/z values
        """
        if self._t_mz_set is None:
            self._t_mz_set = set()
            for mz, i in self.peaks("centroided"):
                self._t_mz_set |= set(
                    range(
                        int(
                            round(
                                (mz - (mz * self.measured_precision))
                                * self.internal_precision
                            )
                        ),
                        int(
                            round(
                                (mz + (mz * self.measured_precision))
                                * self.internal_precision
                            )
                        )
                        + 1,
                    )
                )
        return self._t_mz_set

    @property
    def transformed_mz_with_error(self):
        """
        Returns transformed m/z value with error

        Returns:
            tmz values (dict): Transformed m/z values in dictionary\n
                {\n
                m/z_with_error : [(m/z,intensity), ...], ...\n
                }\n
        """
        if self._transformed_mz_with_error is None:
            self._transformed_mz_with_error = ddict(list)
            for mz, i in self.peaks("centroided"):
                for t_mz_with_error in range(
                    int(
                        round(
                            (mz - (mz * self.measured_precision))
                            * self.internal_precision
                        )
                    ),
                    int(
                        round(
                            (mz + (mz * self.measured_precision))
                            * self.internal_precision
                        )
                    )
                    + 1,
                ):
                    self._transformed_mz_with_error[t_mz_with_error].append((mz, i))
        return self._transformed_mz_with_error

    @property
    def transformed_peaks(self):
        """
        m/z value is multiplied by the internal precision.

        Returns:
            Transformed peaks (list): Returns a list of peaks (tuples of mz and
            intensity).
            Float m/z values are adjusted by the internal precision
            to integers.
        """
        if self._transformed_peaks is None:
            self._transformed_peaks = [
                (self.transform_mz(mz), i) for mz, i in self.peaks("centroided")
            ]
        return self._transformed_peaks

    @property
    def TIC(self):
        """
        Property to access the total ion current for this spectrum.

        Returns:
            TIC (float): Total Ion Current of the spectrum.
        """
        if self._TIC is None:
            self._TIC = float(
                self.element.find(
                    "./{ns}cvParam[@accession='MS:1000285']".format(ns=self.ns)
                ).get("value")
            )  # put hardcoded MS tags in minimum.py???
        return self._TIC

    @property
    def ID(self):
        """
        Access the native id (last number in the id attribute) of the spectrum.

        Returns:
            ID (str): native ID of the spectrum
        """
        if self._ID is None:
            if self.element:
                match = regex_patterns.SPECTRUM_ID_PATTERN.search(
                    self.element.get("id", None)
                )
                if match:
                    try:
                        self._ID = int(match.group(1))
                    except ValueError:
                        self._ID = match.group(1)
                else:
                    self._ID = self.element.get("id")
        return self._ID

    @property
    def id_dict(self):
        """
        Access to all entries stored the id attribute of a spectrum.

        Returns:
            id_dict (dict): key value pairs for all entries in id attribute of a spectrum
        """
        if self._id_dict is None:
            tuples = []
            match = regex_patterns.SPECTRUM_PATTERN3.match(self.element.attrib["id"])
            if match is not None:
                captures = match.captures(1)
                for element in captures:
                    k, v = element.strip().split("=")
                    v = int(v)
                    tuples.append([k, v])
                self._id_dict = dict(tuples)
            else:
                self._id_dict = {}
        return self._id_dict

    @property
    def index(self):
        """
        Access the index of the spectrum.

        Returns:
            index (int): index of the spectrum

        Note:
            This does not necessarily correspond to the native spectrum ID
        """
        if self._index is None:
            self._index = self.element.get("index")
            try:
                self._index = int(self._index)
            except:
                pass
        return self._index

    @property
    def ms_level(self):
        """
        Property to access the ms level.

        Returns:
            ms_level (int):
        """
        if self._ms_level is None:
            sub_element = self.element.find(
                ".//{ns}cvParam[@accession='MS:1000511']".format(ns=self.ns)
            )
            if sub_element is not None:
                self._ms_level = int(
                    sub_element.get("value")
                )  # put hardcoded MS tags in minimum.py???
        return self._ms_level

    @property
    def scan_time(self):
        """
        Property to access the retention time and retention time unit.
        Please note, that we do not assume the retention time unit,
        if it is not correctly defined in the mzML.
        It is set to 'unicorns' in this case.

        Returns:
            scan_time (float):
            scan_time_unit (str):
        """
        if self._scan_time is None or self._scan_time_unit is None:
            scan_time_ele = self.element.find(
                ".//*[@accession='MS:1000016']".format(ns=self.ns)
            )
            self._scan_time = float(scan_time_ele.attrib.get("value"))
            self._scan_time_unit = scan_time_ele.get("unitName", "unicorns")
        return self._scan_time, self._scan_time_unit

    # @property
    def scan_time_in_minutes(self):
        """
        Property to access the retention time in minutes.
        If the retention time unit is defined within the mzML,
        the retention time is converted into minutes and returned
        without the unit.

        Returns:
            scan_time (float):
        """
        if self._scan_time_in_minutes is None:
            self._scan_time, time_unit = self.scan_time
            if self._scan_time_unit.lower() == "millisecond":
                self._scan_time_in_minutes = self._scan_time / 1000.0 / 60.0
            if self._scan_time_unit.lower() == "second":
                self._scan_time_in_minutes = self._scan_time / 60.0
            elif self._scan_time_unit.lower() == "minute":
                self._scan_time_in_minutes = self._scan_time
            elif self._scan_time_unit.lower() == "hour":
                self._scan_time_in_minutes = self._scan_time * 60.0
            else:
                raise Exception("Time unit '{0}' unknown".format(self._scan_time_unit))
        return self._scan_time_in_minutes

    @property
    def selected_precursors(self):
        """
        Property to access the selected precursors of a MS2 spectrum. Returns
        a list of dicts containing the precursors mz and, if available intensity
        and charge for each precursor.

        Returns:
            selected_precursors (list):
        """
        if self._selected_precursors is None:
            selected_precursor_mzs = self.element.findall(
                ".//*[@accession='MS:1000744']"
            )
            selected_precursor_is = self.element.findall(
                ".//*[@accession='MS:1000042']"
            )
            selected_precursor_cs = self.element.findall(
                ".//*[@accession='MS:1000041']"
            )
            precursors = self.element.findall(
                "./{ns}precursorList/{ns}precursor".format(ns=self.ns)
            )

            mz_values = []
            i_values = []
            charges = []
            ids = []
            for obj in selected_precursor_mzs:
                mz = obj.get("value")
                mz_values.append(float(mz))
            for obj in selected_precursor_is:
                i = obj.get("value")
                i_values.append(float(i))
            for obj in selected_precursor_cs:
                c = obj.get("value")
                charges.append(int(c))
            for prec in precursors:
                spec_ref = prec.get("spectrumRef")
                if spec_ref is not None:
                    ids.append(
                        regex_patterns.SPECTRUM_ID_PATTERN.search(spec_ref).group(1)
                    )
                else:
                    ids.append(None)
                # ids.append()
            self._selected_precursors = []
            for pos, mz in enumerate(mz_values):
                dict_2_save = {"mz": mz}
                for key, list_of_values in [
                    ("i", i_values),
                    ("charge", charges),
                    ("precursor id", ids),
                ]:
                    try:
                        dict_2_save[key] = list_of_values[pos]
                    except:
                        continue
                self._selected_precursors.append(dict_2_save)

        return self._selected_precursors

    @property
    def precursors(self):
        """
        List the precursor information of this spectrum, if available.
        Returns:
            precursor(list): list of precursor ids for this spectrum.
        """
        self.deprecation_warning(sys._getframe().f_code.co_name)
        if not self._precursors:
            precursors = self.element.findall(
                "./{ns}precursorList/{ns}precursor".format(ns=self.ns)
            )
            self._precursors = []
            for prec in precursors:
                spec_ref = prec.get("spectrumRef")
                self._precursors.append(
                    regex_patterns.SPECTRUM_ID_PATTERN.search(spec_ref).group(1)
                )
        return self._precursors

    def remove_precursor_peak(self):
        peaks = self.peaks("centroided")
        for precursor in self.selected_precursors:
            mz = precursor["mz"]
            hp = self.has_peak(mz)
            if hp:
                for p in hp:
                    peaks = peaks[(peaks[:, 0] != p[0])]
        self.set_peaks(peaks, "centroided")
        self.set_peaks(peaks, "raw")
        return peaks

    @property
    def mz(self):
        """
        Returns the list of m/z values. If the m/z values are encoded, the
        function :func:`~spec.MS_Spectrum._decode` is used to decode the encoded data.
        The mz property can also be set, e.g. for theoretical data.
        However, it is recommended to use the peaks property to set mz and
        intensity tuples at same time.

        Returns:
            mz (list): list of m/z values of spectrum.
        """
        if self._mz is None:
            params = self._get_encoding_parameters("m/z array")
            self._mz = self._decode(*params)
        return self._mz

    @mz.setter
    def mz(self, mz_list):
        """"""
        mz_list = np.array(mz_list, dtype=np.float64)
        mz_list.sort()
        self._mz = mz_list

    @property
    def i(self):
        """
        Returns the list of the intensity values.
        If the intensity values are encoded, the function :func:`~spec.MS_Spectrum._decode`
        is used to decode the encoded data.\n
        The i property can also be set, e.g. for theoretical data. However,
        it is recommended to use the peaks property to set mz and intensity
        tuples at same time.

        Returns
            i (list): list of intensity values from the analyzed spectrum
        """
        if self._i is None:
            params = self._get_encoding_parameters("intensity array")
            self._i = self._decode(*params)
        return self._i

    @i.setter
    def i(self, intensity_list):
        self._i = intensity_list

    def peaks(self, peak_type):
        """
        Decode and return a list of mz/i tuples.

        Args:
            peak_type(str): currently supported types are:
                raw, centroided and reprofiled

        Returns:
            peaks (list or ndarray): list or numpy array of mz/i tuples or arrays
        """
        if self._peak_dict["raw"] is None:
            mz_params = self._get_encoding_parameters("m/z array")
            i_params = self._get_encoding_parameters("intensity array")
            mz = self._decode(*mz_params)
            i = self._decode(*i_params)
            self._peak_dict["raw"] = np.stack((mz, i), axis=-1)

        if self._peak_dict[peak_type] is None:
            if peak_type == "centroided":
                self._peak_dict["centroided"] = self._centroid_peaks()
            elif peak_type == "reprofiled":
                self._peak_dict["reprofiled"] = self._reprofile_Peaks()
            elif peak_type == "deconvoluted":
                self._peak_dict["deconvoluted"] = self._deconvolute_peaks()
            else:
                raise KeyError

        if peak_type == "reprofiled":
            peaks = list(self._peak_dict[peak_type].items())
            peaks.sort(key=itemgetter(0))
        elif not isinstance(self._peak_dict[peak_type], np.ndarray):
            peaks = self._array(self._peak_dict[peak_type])
        else:
            peaks = self._peak_dict[peak_type]
        return peaks

    @lru_cache()
    def get_array(self, arr_name):
        array_params = self._get_encoding_parameters(arr_name)
        array = self._decode(*array_params)
        if len(array) == 0:
            array = None
            _ = self.get_all_arrays_in_spec(not_found_array=arr_name)
        return array

    def get_tims_tof_ion_mobility(
        self, array_name="mean inverse reduced ion mobility array"
    ):
        arr = self.get_array(array_name)
        if arr is None:
            _ = self.get_all_arrays_in_spec(not_found_array=array_name)
        return arr

    def get_all_arrays_in_spec(self, not_found_array=None):
        b_data_string = "./{ns}binaryDataArrayList/{ns}binaryDataArray/{ns}cvParam[@unitCvRef='MS']".format(
            ns=self.ns
        )
        b_data_arrays = self.element.findall(b_data_string)
        array_names = [arr.attrib["name"] for arr in b_data_arrays]
        formatted_array_names = []
        for name in array_names:
            formatted_array_names.append("\t- {name}".format(name=name))
        if not_found_array is not None:
            print(
                "Requested array ({not_found_array}) not found.\nAvailable arrays are:".format(
                    not_found_array=not_found_array
                )
            )
            print("\n".join(formatted_array_names))
        return array_names

    def _deconvolute_peaks(self, *args, **kwargs):
        if DECON_DEP is True:
            peaks = self.peaks("centroided")
            # pack peak matrix into expected structure
            peaks = [simple_peak(p[0], p[1], 0.01) for p in peaks]
            decon_result = deconvolute_peaks(peaks, *args, **kwargs)
            dpeaks = decon_result.peak_set
            # pack deconvoluted peak list into matrix structure
            dpeaks_mat = np.zeros((len(dpeaks), 3), dtype=float)
            for i, dp in enumerate(dpeaks):
                dpeaks_mat[i, :] = dp.neutral_mass, dp.intensity, dp.charge
            return dpeaks_mat
        else:
            if self._ms_deisotop_warning_printed is False:
                print(
                    "ms_deisotope is missing, please install using pip install ms_deisotope"
                )
                self._ms_deisotop_warning_printed = True

    def set_peaks(self, peaks, peak_type):
        """
        Assign a custom peak array of type peak_type

        Args:
            peaks(list or ndarray): list or array of mz/i values
            peak_type(str): Either raw, centroided or reprofiled

        """
        peak_type = peak_type.lower()
        # reset after changing peaks
        self._transformed_mass_with_error = None
        self._transformed_mz_with_error = None
        if peak_type == "raw":
            # if not isinstance(peaks, np.ndarray):
            #     peaks = np.array(peaks)
            self._peak_dict["raw"] = peaks
            try:
                self._mz = self.peaks("raw")[:, 0]
                self._i = self.peaks("raw")[:, 1]
            except IndexError:
                self._mz = np.array([])
                self._i = np.array([])

        elif peak_type == "centroided":
            # if not isinstance(peaks, np.ndarray):
            #     peaks = np.array(peaks)
            self._peak_dict["centroided"] = peaks
            try:
                self._mz = self.peaks("raw")[:, 0]
                self._i = self.peaks("raw")[:, 1]
            except IndexError:
                self._mz = np.array([])
                self._i = np.array([])

        elif peak_type == "reprofiled":
            try:
                self._peak_dict["reprofiled"] = peaks
            except TypeError:
                self._peak_dict["reprofiled"] = None
        elif peak_type == "deconvoluted":
            self._peak_dict["deconvoluted"] = peaks
            try:
                self._mz = self.peaks("raw")[:, 0]
                self._i = self.peaks("raw")[:, 1]
            except IndexError:
                self._mz = np.array([])
        else:
            raise Exception(
                "Peak type is not suppported\n"
                'Choose either "raw", "centroided" or "reprofiled"'
            )

    def _centroid_peaks(self):
        """
        Perform a Gauss fit to centroid the peaks for the property
        centroided_peaks.

        Returns:
            centroided_peaks (list): list of centroided m/z, i tuples
        """

        try:
            profile_ot = self.calling_instance.OT.name.get("profile spectrum", None)
            if profile_ot is None:
                profile_ot = self.calling_instance.OT.name.get(
                    "profile mass spectrum", None
                )
            acc = profile_ot["id"]
            is_profile = (
                True
                if self.element.find(
                    ".//*[@accession='{acc}']".format(ns=self.ns, acc=acc)
                )
                is not None
                else None
            )

        except (TypeError, AttributeError) as e:
            # user creadted spectrum objects without xml and calling instance cant determine if they are reprofiled or not
            is_profile = None

        if is_profile is not None or self.reprofiled:  # check if spec is a profile spec
            tmp = []
            if self._peak_dict["reprofiled"] is not None:
                # reprofile case
                i_array = [i for mz, i in self.peaks("reprofiled")]
                mz_array = [mz for mz, i in self.peaks("reprofiled")]
            else:
                # profile spec case
                i_array = self.i
                mz_array = self.mz
            for pos, i in enumerate(i_array[:-1]):
                if pos < 1:
                    continue
                if 0 < i_array[pos - 1] < i > i_array[pos + 1] > 0:
                    x1 = float(mz_array[pos - 1])
                    y1 = float(i_array[pos - 1])
                    x2 = float(mz_array[pos])
                    y2 = float(i_array[pos])
                    x3 = float(mz_array[pos + 1])
                    y3 = float(i_array[pos + 1])
                    if x2 - x1 > (x3 - x2) * 10 or (x2 - x1) * 10 < x3 - x2:
                        continue
                    if y3 == y1:
                        y3 += 0.01 * y1

                    try:
                        double_log = math.log(y2 / y1) / math.log(y3 / y1)
                        mue = (double_log * (x1 * x1 - x3 * x3) - x1 * x1 + x2 * x2) / (
                            2 * (x2 - x1) - 2 * double_log * (x3 - x1)
                        )
                        c_squarred = (
                            x2 * x2 - x1 * x1 - 2 * x2 * mue + 2 * x1 * mue
                        ) / (2 * math.log(y1 / y2))
                        A = y1 * math.exp((x1 - mue) * (x1 - mue) / (2 * c_squarred))
                    except ZeroDivisionError:
                        continue
                    tmp.append((mue, A))
            return tmp
        else:
            return self.peaks("raw")

    def _reprofile_Peaks(self):
        """
        Performs reprofiling for property reprofiled_peaks.

        Returns:
            reprofiled_peaks (list): list of reprofiled m/z, i tuples
        """
        tmp = ddict(int)
        ms_level = self.get("ms_level", None)
        for mz, i in self.peaks("centroided"):
            sigma = (
                mz
<<<<<<< HEAD
                / self._resolution
                * math.sqrt(mz / self._mz_resolution_reference)
                / 2.4477
            )
=======
                / self._resolution_dict.get(ms_level)
                * math.sqrt(mz / self._mz_resolution_reference)
                / 2.4477
            )
            print(
                mz,
                self._resolution_dict,
                ms_level,
                math.sqrt(mz / self._mz_resolution_reference),
                2.4477,
                sigma,
            )
>>>>>>> ea65328d
            floor = mz - (3 * 2.4477 * sigma)
            ceil = mz + (3 * 2.4477 * sigma)  # * vor + but anyways :)
            ip = self.internal_precision / 4
            for _ in range(int(round(floor * ip)), int(round(ceil * ip)) + 1):
                if _ % int(5) == 0:
                    a = float(_) / float(ip)
<<<<<<< HEAD
                    y = i * math.exp(-1 * ((a - mz) * (a- mz)) / (2 * sigma * sigma))
=======
                    y = i * math.exp(-1 * ((a - mz) * (a - mz)) / (2 * sigma * sigma))
>>>>>>> ea65328d
                    tmp[a] += y
            # x_values =
            # Let the measured precision be 2 sigma of the signal width
            # When using normal distribution
            # FWHM = 2 sqt(2 * ln(2)) sigma = 2.3548 sigma
            # s = mz * self.measured_precision * 2  # in before 2
            # s2 = s * s
            # floor = mz - 5.0 * s  # Gauss curve +- 3 sigma
            # ceil = mz + 5.0 * s
            # ip = self.internal_precision / 4
            # # more spacing, i.e. less points describing the gauss curve
            # # -> faster adding
            # for _ in range(int(round(floor * ip)), int(round(ceil * ip)) + 1):
            #     if _ % int(5) == 0:
            #         a = float(_) / float(ip)
            #         y = i * math.exp(-1 * ((mz - a) * (mz - a)) / (2 * s2))
            #         tmp[a] += y
        self.reprofiled = True
        self.set_peaks(None, "centroided")
        return tmp

    def _register(self, decoded_tuple):
        d_type, array = decoded_tuple
        if d_type == "mz":
            self._mz = array
        elif d_type == "i":
            self._i = array
        elif d_type == "time":
            self._time = array
        else:
            raise Exception("Unknown data Type ({0})".format(d_type))

    def _mz_2_mass(self, mz, charge):
        """
        Calculate the uncharged mass for a given mz value

        Arguments:
            mz (float)  : m/z value
            charge(int) : charge

        Returns:
            mass (float): Returns mass of a given m/z value
        """
        return (mz - PROTON) * charge

    def _set_params_from_reference_group(self, ref_element):
        ref = self.element.find("{ns}referenceableParamGroupRef".format(ns=self.ns))
        if ref is not None:
            ref = ref.get("ref")
        ele = ref_element.find(".//*[@id='{ref}']".format(ref=ref, ns=self.ns))
        if ele is not None and ref == ele.get("id"):
            for param in ele.getiterator():
                self.element.append(ele)
                acc = param.get("accession")

    # Public functions

    def reduce(self, peak_type="raw", mz_range=(None, None)):
        """
        Remove all m/z values outside the given range.

        Arguments:
            mz_range (tuple): tuple of min, max values

        Returns:
            peaks (list): list of mz, i tuples in the given range.
        """
        arr = self.peaks(peak_type)
        peaks = arr[
            np.where(np.logical_and(arr[:, 0] >= mz_range[0], arr[:, 0] <= mz_range[1]))
        ]
        self.set_peaks(peaks, peak_type)
        return peaks

    def remove_noise(
        self, mode="median", noise_level=None, signal_to_noise_threshold=1.0
    ):
        """
        Function to remove noise from peaks, centroided peaks and reprofiled
        peaks.

        Keyword arguments:
                mode (str): define mode for removing noise. Default = "median"
                (other modes: "mean", "mad")
            noise_level (float): noise threshold
            signal_to_noise_threshold (float): S/N threshold for a peak to be accepted

        Returns:
            reprofiled peaks (list): Returns a list with tuples of
            m/z-intensity pairs above the noise threshold

        """
        # Thanks to JD Hogan for pointing it out!
        callPeaks = self.peaks("raw")
        # callcentPeaks = self.peaks("centroided")
        if noise_level is None:
            noise_level = self.estimated_noise_level(mode=mode)
        if len(self.peaks("centroided")) != 0:
            self._peak_dict["centroided"] = self.peaks("centroided")[
                self.peaks("centroided")[:, 1] / noise_level
                >= signal_to_noise_threshold
            ]
        if len(self.peaks("raw")) != 0:
            self._peak_dict["raw"] = self.peaks("raw")[
                self.peaks("raw")[:, 1] / noise_level >= signal_to_noise_threshold
            ]
        self._peak_dict["reprofiled"] = None
        return self

    def estimated_noise_level(self, mode="median"):
        """
        Calculates noise threshold for function remove_noise.

        Different modes are available. Default is 'median'

        Keyword Arguments:
            mode (str): define mode for removing noise. Default = "median"
                (other modes: "mean", "mad")

        Returns:
            noise_level (float): estimate noise threshold


        """
        if len(self.peaks("centroided")) == 0:  # or is None?
            return 0

        self.noise_level_estimate = {}
        if mode not in self.noise_level_estimate.keys():
            if mode == "median":
                self.noise_level_estimate["median"] = np.median(
                    self.peaks("centroided")[:, 1]
                )
            elif mode == "mad":
                median = self.estimated_noise_level(mode="median")
                self.noise_level_estimate["mad"] = np.median(
                    abs(self.peaks("centroided")[:, 1] - median)
                )
            elif mode == "mean":
                self.noise_level_estimate["mean"] = sum(
                    self.peaks("centroided")[:, 1]
                ) / float(len(self.peaks("centroided")))
            else:
                print(
                    "Do not understand noise level estimation method call with given mode: {0}".format(
                        mode
                    )
                )
            return_value = self.noise_level_estimate[mode]
        return return_value

    def highest_peaks(self, n):
        """
        Function to retrieve the n-highest centroided peaks of the spectrum.

        Arguments:
            n (int): number of highest peaks to return.

        Returns:
            centroided peaks (list): list mz, i tupls with n-highest

        Example:

        >>> run = pymzml.run.Reader(
        ...     "tests/data/example.mzML.gz",
        ...      MS_precisions =  {
        ...         1 : 5e-6,
        ...         2 : 20e-6
        ...     }
        ... )
        >>> for spectrum in run:
        ...     if spectrum.ms_level == 2:
        ...         if spectrum.ID == 1770:
        ...             for mz,i in spectrum.highest_peaks(5):
        ...                print(mz, i)

        """
        if self._centroided_peaks_sorted_by_i is None:
            self._centroided_peaks_sorted_by_i = self.peaks("centroided")[
                self.peaks("centroided")[:, 1].argsort()
            ]
        return self._centroided_peaks_sorted_by_i[-n:]

    def ppm2abs(self, value, ppm_value, direction=1, factor=1):
        """
        Returns the value plus (or minus, dependent on direction) the
        error (measured precision ) for this value.

        Arguments:
            value (float)   : m/z value
            ppm_value (int)  : ppm value

        Keyword Arguments:
            direction (int) : plus or minus the considered m/z value.
                The argument *direction* should be 1 or -1
            factor (int)    : multiplication factor for the imprecision.
                The argument *factor* should be bigger than 0

        Returns:
            imprecision (float): imprecision for the given value

        """
        result = value + (value * (ppm_value * factor)) * direction
        return result

    def extreme_values(self, key):
        """
        Find extreme values, minimal and maximum m/z and intensity

        Arguments:
            key (str)       : m/z : "mz" or  intensity : "i"

        Returns:
            extrema (tuple) : tuple of minimal and maximum m/z or intensity

        """
        available_extreme_values = ["mz", "i"]
        if key not in available_extreme_values:
            print(
                "Do not understand extreme request: '{0}'; available values are: {1}".format(
                    key, available_extreme_values
                )
            )
            exit()
        if self._extreme_values is None:
            self._extreme_values = {}
        try:
            if key == "mz":
                all_mz_values = self.peaks("raw")[:, 0]
                self._extreme_values["mz"] = (all_mz_values.min(), all_mz_values.max())
                self._extreme_values["mz"] = (
                    self.peaks("raw")[:, 0].min(),
                    self.peaks("raw")[:, 0].max(),
                )
            else:
                all_i_values = self.peaks("raw")[:, 1]
                self._extreme_values["i"] = (
                    self.peaks("raw")[:, 1].min(),
                    self.peaks("raw")[:, 1].max(),
                )
        except ValueError:
            # emtpy spectrum
            self._extreme_values[key] = ()
        return self._extreme_values[key]

    def has_peak(self, mz2find):
        """
        Checks if a Spectrum has a certain peak.
        Requires a m/z value as input and returns a list of peaks if the m/z
        value is found in the spectrum, otherwise ``[]`` is returned.
        Every peak is a tuple of m/z and intensity.

        Note:
            Multiple peaks may be found, depending on the defined precisions

        Arguments:
            mz2find (float): m/z value which should be found

        Returns:
            peaks (list): list of m/z, i tuples

        Example:

        >>> import pymzml
        >>> example_file = 'tests/data/example.mzML'
        >>> run = pymzml.run.Reader(
        ...     example_file,
        ...     MS_precisions =  {
        ...         1 : 5e-6,
        ...         2 : 20e-6
        ...     }
        ... )
        >>> for spectrum in run:
        ...     if spectrum.ms_level == 2:
        ...             peak_to_find = spectrum.has_peak(1016.5404)
        ...             print(peak_to_find)
        [(1016.5404, 19141.735187697403)]

        """
        value = self.transform_mz(mz2find)
        return self.transformed_mz_with_error[value]

    def has_overlapping_peak(self, mz):
        """
        Checks if a spectrum has more than one peak for a given m/z value
        and within the measured precision

        Arguments:
            mz (float): m/z value which should be checked

        Returns:
            Boolean (bool): Returns ``True`` if a nearby peak is detected,
            otherwise ``False``
        """
        for minus_or_plus in [-1, 1]:
            target = self.ppm2abs(mz, self.measured_precision, minus_or_plus, 1)
            temp = self.has_peak(self.ppm2abs(mz, self.measured_precision))
            if temp and len(temp) > 1:
                return True
        return False

    def similarity_to(self, spec2, round_precision=0):
        """
        Compares two spectra and returns cosine

        Arguments:
            spec2 (Spectrum): another pymzml spectrum that is compared to the
                current spectrum.

        Keyword Arguments:
            round_precision (int): precision mzs are rounded to, i.e. round( mz,
                round_precision )

        Returns:
            cosine (float): value between 0 and 1, i.e. the cosine between the
                two spectra.

        Note:
            Spectra data is transformed into an n-dimensional vector,
            where m/z values are binned in bins of 10 m/z and the intensities
            are added up. Then the cosine is calculated between those two
            vectors. The more similar the specs are, the closer the value is
            to 1.
        """
        assert isinstance(spec2, Spectrum), "Spectrum 2 is not a pymzML spectrum"

        vector1 = ddict(int)
        vector2 = ddict(int)
        mzs = set()
        for mz, i in self.peaks("raw"):
            vector1[round(mz, round_precision)] += i
            mzs.add(round(mz, round_precision))
        for mz, i in spec2.peaks("raw"):
            vector2[round(mz, round_precision)] += i
            mzs.add(round(mz, round_precision))

        z = 0
        n_v1 = 0
        n_v2 = 0

        for mz in mzs:
            int1 = vector1[mz]
            int2 = vector2[mz]
            z += int1 * int2
            n_v1 += int1 * int1
            n_v2 += int2 * int2
        try:
            cosine = z / (math.sqrt(n_v1) * math.sqrt(n_v2))
        except:
            cosine = 0.0
        return cosine

    def transform_mz(self, value):
        """
        pymzml uses an internal precision for different tasks. This precision
        depends on the measured precision and is calculated when
        :py:attr:`spec.Spectrum.measured_precision` is invoked. transform_mz
        can be used to transform m/z values into the internal standard.

        Arguments:
            value (float): m/z value

        Returns:
            transformed value (float): to internal standard transformed mz
            value this value can be used to probe internal dictionaries,
            lists or sets, e.g. :func:`pymzml.spec.Spectrum.t_mz_set`

        Example:

            >>> import pymzml
            >>> run = pymzml.run.Reader(
            ...     "test.mzML.gz" ,
            ...     MS_precisions =  {
            ...         1 : 5e-6,
            ...         2 : 20e-6
            ...     }
            ... )
            >>>
            >>> for spectrum in run:
            ...     if spectrum.ms_level == 2:
            ...         peak_to_find = spectrum.has_deconvoluted_peak(
            ...             1044.5804
            ...         )
            ...         print(peak_to_find)
            [(1044.5596, 3809.4356300564586)]

        """
        return int(round(value * self.internal_precision))

    def deprecation_warning(self, function_name):
        deprecation_lookup = {
            "similarityTo": "similarity_to",
            "hasPeak": "has_peak",
            "extremeValues": "extreme_values",
            "transformMZ": "transform_mz",
            "hasOverlappingPeak": "has_overlapping_peak",
            "highestPeaks": "highest_peaks",
            "estimatedNoiseLevel": "estimated_noise_level",
            "removeNoise": "remove_noise",
            "newPlot": "new_plot",
            "centroidedPeaks": "peaks",
            "precursors": "selected_precursors",
        }
        warnings.warn(
            """
            Function: "{0}" deprecated since version 1.0.0, please use new function: "{1}"
            """.format(
                function_name, deprecation_lookup.get(function_name, "not_defined_yet")
            ),
            DeprecationWarning,
        )

    def similarityTo(self, spec2, round_precision=0):
        self.deprecation_warning(sys._getframe().f_code.co_name)
        return self.similarity_to(spec2, round_precision=round_precision)

    def hasPeak(self, mz):
        self.deprecation_warning(sys._getframe().f_code.co_name)
        return self.has_peak(mz)

    def extremeValues(self, key):
        self.deprecation_warning(sys._getframe().f_code.co_name)
        return self.extreme_values(key)

    def transformMZ(self, value):
        self.deprecation_warning(sys._getframe().f_code.co_name)
        return self.transform_mz(value)

    def hasOverlappingPeak(self, mz):
        self.deprecation_warning(sys._getframe().f_code.co_name)
        return self.has_overlapping_peak(mz)

    def highestPeaks(self, n):
        self.deprecation_warning(sys._getframe().f_code.co_name)
        return self.highest_peaks(n)

    def estimatedNoiseLevel(self, mode="median"):
        self.deprecation_warning(sys._getframe().f_code.co_name)
        return self.estimated_noise_level(mode=mode)

    def removeNoise(self, mode="median", noiseLevel=None):
        self.deprecation_warning(sys._getframe().f_code.co_name)
        return self.remove_noise(mode=mode, noise_level=noiseLevel)

    @property
    def centroidedPeaks(self):
        # self.deprecation_warning( sys._getframe().f_code.co_name )
        return self.peaks("centroided")


class Chromatogram(MS_Spectrum):
    """
    Class for Chromatogram access and handling.
    """

    def __init__(self, element, measured_precision=5e-6, param=None):
        """
        Arguments:
            element (xml.etree.ElementTree.Element): spectrum as xml Element

        Keyword Arguments:
            measured_precision (float): in ppm, i.e. 5e-6 equals to 5 ppm.
            param (dict): parameter mapping for this spectrum
        """

        __slots__ = [
            "_measured_precision",
            "element",
            "noise_level_estimate",
            "_time",
            "_i",
            "_t_mass_set",
            "_peaks",
            "_t_mz_set",
            "_centroided_peaks",
            "_reprofiled_peaks",
            "_deconvoluted_peaks",
            "_profile",
            "_extreme_values",
            "_centroided_peaks_sorted_by_i",
            "_transformed_mz_with_error",
            "_transformed_mass_with_error",
            "_precursors",
            "_ID",
            "internal_precision",
        ]

        self._measured_precision = measured_precision
        self.element = element
        self.noise_level_estimate = {}
        self._resolution_dict = {}
        # Property variables
        self._time = None
        self._ms_level = None
        self._i = None
        self._t_mass_set = None
        self._peaks = None
        self._t_mz_set = None
        self._centroided_peaks = None
        self._reprofiled_peaks = None
        self._deconvoluted_peaks = None
        self._profile = None
        self._extreme_values = None
        self._centroided_peaks_sorted_by_i = None
        self._transformed_mz_with_error = None
        self._transformed_mass_with_error = None
        self._precursors = None
        self._ID = None

        if self.element:
            # self._read_accessions()
            self.ns = (
                re.match(r"\{.*\}", element.tag).group(0)
                if re.match(r"\{.*\}", element.tag)
                else ""
            )
            # self._ns_paths            = {
            #     'mz'      : "{ns}binaryDataArrayList/" \
            #                 "{ns}binaryDataArray/" \
            #                 "{ns}cvParam[@accession='{Acc}']/..".format(
            #                     ns=self.ns,
            #                     Acc=self.accessions['time array']
            #             ),
            #     'i'       : "{ns}binaryDataArrayList/" \
            #                 "{ns}binaryDataArray/" \
            #                 "{ns}cvParam[@accession='{Acc}']/..".format(
            #                         ns=self.ns,
            #                         Acc=self.accessions['intensity array']
            #                 ),
            #     'time'    : "{ns}binaryDataArrayList/" \
            #                 "{ns}binaryDataArray/" \
            #                 "{ns}cvParam[@accession='{Acc}']/..".format(
            #                         ns=self.ns,
            #                         Acc=self.accessions['time array']
            #                 ),
            #     'float_type' : "./{ns}cvParam[@accession='{Acc}']"
            # }

        self._decode = self._decode_to_numpy
        # assign function to create numpy array to list???
        self._array = np.array

    def __repr__(self):
        return "<__main__.Chromatogram object with native ID {0} at {1}>".format(
            self.ID, hex(id(self))
        )

    def __str__(self):
        return "<__main__.Chromatogram object with native ID {0} at {1}>".format(
            self.ID, hex(id(self))
        )

    @property
    def ID(self):
        if self._ID is None:
            self._ID = self.element.get("id")
        return self._ID

    @property
    def mz(self):
        """"""
        print("Chromatogram has no property mz.\nReturn retention time instead")
        return self.time

    @property
    def time(self):
        """
        Returns the list of time values. If the time values are encoded, the
        function _decode() is used to decode the encoded data.\n
        The time property can also be set, e.g. for theoretical data.
        However, it is recommended to use the profile property to set time and
        intensity tuples at same time.

        Returns:
            time (list): list of time values from the analyzed chromatogram

        """
        if self._time is None:
            params = self._get_encoding_parameters("time array")
            self._time = self._decode(*params)
        return self._time

    @property
    def i(self):
        if self._i is None:
            params = self._get_encoding_parameters("intensity array")
            self._i = self._decode(*params)
        return self._i

    @property
    def profile(self):
        """
        Returns the list of peaks of the chromatogram as tuples (time, intensity).

        Returns:
            peaks (list): list of time, i tuples

        Example:

        >>> import pymzml
        >>> run = pymzml.run.Reader(
        ...     spectra.mzMl.gz,
        ...     MS_precisions = {
        ...         1 : 5e-6,
        ...         2 : 20e-6
        ...     }
        ... )
        >>> for entry in run:
        ...     if isinstance(entry, pymzml.spec.Chromatogram):
        ...         for time, intensity in entry.peaks:
        ...             print(time, intensity)

        Note:
           The peaks property can also be set, e.g. for theoretical data.
           It requires a list of time/intensity tuples.

        """
        if self._profile is None:
            if self._time is None and self._i is None:
                self._profile = []
                for pos, t in enumerate(self.time):
                    self._profile.append([t, self.i[pos]])
                    # much faster than zip ... list(zip(self.mz, self.i))
            elif self._time is not None and self._i is not None:
                self._profile = []
                for pos, t in enumerate(self.time):
                    self._profile.append([t, self.i[pos]])
            elif self._profile is None:
                self._profile = []
        return self._array(self._profile)

    @profile.setter
    def profile(self, tuple_list):
        if len(tuple_list) == 0:
            return
        # self._mz, self._i = map(list, zip(*tuple_list))
        # same here .. zip is soooooo slow :)
        self._time = []
        self._i = []
        for time, i in tuple_list:
            self._time.append(time)
            self._i.append(i)
        self._peaks = tuple_list
        self._reprofiledPeaks = None
        self._centroidedPeaks = None
        return self

    def peaks(self):
        """
        Return the list of peaks of the spectrum as tuples (time, intensity).

        Returns:
            peaks (list): list of time, intensity tuples

        Example:

        >>> import pymzml
        >>> run = pymzml.run.Reader(
        ...     spectra.mzMl.gz,
        ...     MS_precisions =  {
        ...         1 : 5e-6,
        ...         2 : 20e-6
        ...     }
        ... )
        >>> for entry in run:
        ...     if isinstance(entry, pymzml.spec.Chromatogram):
        ...         for time, intensity in entry.peaks:
        ...             print(time, intensity)

        Note:
           The peaks property can also be set, e.g. for theoretical data.
           It requires a list of time/intensity tuples.

        """
        return self.profile<|MERGE_RESOLUTION|>--- conflicted
+++ resolved
@@ -381,11 +381,7 @@
         self,
         element=ElementTree.Element(""),
         measured_precision=5e-6,
-<<<<<<< HEAD
-        resolution=70000,
-=======
         resolution_dict=None,
->>>>>>> ea65328d
         mz_resolution_reference=200,
     ):
 
@@ -411,9 +407,6 @@
             "internal_precision" "noise_level_estimate",
             "selected_precursors",
         ]
-<<<<<<< HEAD
-        self._resolution = resolution
-=======
         if resolution_dict is None:
             resolution_dict = {
                 None: 70_000,
@@ -421,7 +414,6 @@
                 2: 35_000,
             }
         self._resolution_dict = resolution_dict
->>>>>>> ea65328d
         self._mz_resolution_reference = mz_resolution_reference
         self._centroided_peaks = None
         self._centroided_peaks_sorted_by_i = None
@@ -481,10 +473,7 @@
         result = cls.__new__(cls)
         memo[id(self)] = result
         for k, v in self.__dict__.items():
-<<<<<<< HEAD
-=======
             # skip underscore prefix keys from __dict__
->>>>>>> ea65328d
             try:
                 setattr(result, k, copy.deepcopy(v, memo))
             except:
@@ -1303,36 +1292,17 @@
         for mz, i in self.peaks("centroided"):
             sigma = (
                 mz
-<<<<<<< HEAD
-                / self._resolution
-                * math.sqrt(mz / self._mz_resolution_reference)
-                / 2.4477
-            )
-=======
                 / self._resolution_dict.get(ms_level)
                 * math.sqrt(mz / self._mz_resolution_reference)
                 / 2.4477
             )
-            print(
-                mz,
-                self._resolution_dict,
-                ms_level,
-                math.sqrt(mz / self._mz_resolution_reference),
-                2.4477,
-                sigma,
-            )
->>>>>>> ea65328d
             floor = mz - (3 * 2.4477 * sigma)
             ceil = mz + (3 * 2.4477 * sigma)  # * vor + but anyways :)
             ip = self.internal_precision / 4
             for _ in range(int(round(floor * ip)), int(round(ceil * ip)) + 1):
                 if _ % int(5) == 0:
                     a = float(_) / float(ip)
-<<<<<<< HEAD
                     y = i * math.exp(-1 * ((a - mz) * (a- mz)) / (2 * sigma * sigma))
-=======
-                    y = i * math.exp(-1 * ((a - mz) * (a - mz)) / (2 * sigma * sigma))
->>>>>>> ea65328d
                     tmp[a] += y
             # x_values =
             # Let the measured precision be 2 sigma of the signal width
