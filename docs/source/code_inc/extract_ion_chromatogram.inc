--- conflicted
+++ resolved
@@ -1,21 +1,12 @@
 .. code-block:: python
 
 	#!/usr/bin/env python
-<<<<<<< HEAD
-
-	import os
-
-	import pymzml
-
-
-=======
 	
 	import os
 	
 	import pymzml
 	
 	
->>>>>>> 76024812
 	def main():
 	    """
 	    Demonstration of the extraction of a specific ion chromatogram, i.e. XIC or EIC
@@ -48,12 +39,7 @@
 	    for rt, i, mz in time_dependent_intensities:
 	        print("{0:5.3f}\t{1:13.4f}\t{2:10}".format(rt, i, mz))
 	    return
-<<<<<<< HEAD
-
-	if __name__ == '__main__':
-=======
 	
 	
 	if __name__ == "__main__":
->>>>>>> 76024812
 	    main()