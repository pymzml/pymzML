.. code-block:: python

	#!/usr/bin/env python

	"""

	Check for presence of example files and download them.
	Just call the function open_example()

	For using the correct output directory just state get_example_file.OUTPUT_DIR

	"""
	import hashlib
	import os.path
	import sys
<<<<<<< HEAD


=======
	
	
>>>>>>> 76024812
	SHA256_DICT = {
	    "deconvolution.mzML.gz": (
	        "19399e4f87d8937cf7be32bab7fd8889700e119cbc2ede215270cbfc9913b394",
	        "http://www.uni-muenster.de/hippler/pymzml/example_mzML_files/",
	    ),
	    "dta_example.mzML": (
	        "2cd7207d5106ee5fb3ab7867961a6c1ad02f0ef72da19532e7ebb41c8d010b1a",
	        "http://dev.thep.lu.se/fp6-prodac/export/80/trunk/mzML/",
	    ),
	    "neutral_loss_example_1.1.0.mzML": (
	        "5911fa5d91a435aedd7be5a2ea09272f437d44f350948179a96146705a177a16",
	        "http://dev.thep.lu.se/fp6-prodac/export/80/trunk/mzML/scans/",
	    ),
	    "precursor_spectrum_example_1.1.0.mzML": (
	        "783187ec7eb2ee2713aecd9f6032508caad3439afa0b4a20232480b33472c17b",
	        "http://dev.thep.lu.se/fp6-prodac/export/80/trunk/mzML/scans/",
	    ),
	    "profile-mass-spectrum.mzml": (
	        "2e952de2a25db421f3e30d8c659acc6c3f5e862e4d0fd32ec24c7c606c9a62fd",
	        "http://www.uni-muenster.de/hippler/pymzml/example_mzML_files/",
	    ),
	    "small-1.0.0.mzml": (
	        "9e15d6d2eba26932e4d5c61f92df7771da0bbb8589b7237d05bd915017dbf82f",
	        "http://www.uni-muenster.de/hippler/pymzml/example_mzML_files/",
	    ),
	    "BSA1.mzML": (
	        "d4bde93c77ec9e948cc62f4c022b8d54591073fd1170e264b69a79dc8d259830",
	        "http://open-ms.svn.sourceforge.net/viewvc/open-ms/OpenMS/share/OpenMS/examples/BSA/",
	    ),
	    "proteomeDiscoverer.mzML.gz": (
	        "7fdd45bfcb6d82b2a75abd63fdc0d8cc1f14c1bd717ba2f3d4eec87ec201f3be",
	        "http://www.uni-muenster.de/hippler/pymzml/example_mzML_files/",
	    ),
	    "32-bit.mzML.gz": (
	        "199d2611c9894f2a07fb734fbe4db2226cd2a43e806d4e9662b66b979f7df264",
	        "http://www.uni-muenster.de/hippler/pymzml/example_mzML_files/",
	    ),
	    "32-bit-compressed.mzML.gz": (
	        "30fdde9ebf3bb145a60ea589f466cb0db8b3b2c451646156db3e56ffe1bf0e59",
	        "http://www.uni-muenster.de/hippler/pymzml/example_mzML_files/",
	    ),
	    "64-bit.mzML.gz": (
	        "0d56a2295096e7499a8a90509661d22d4a6a097ad58f3c03310804c9698113aa",
	        "http://www.uni-muenster.de/hippler/pymzml/example_mzML_files/",
	    ),
	    "small.pwiz.1.1.mzML": (
	        "87ddde776c9933857edb22f404116f23e85ca8bddadc84d10308eb8853a58768",
	        "http://proteowizard.sourceforge.net/example_data/",
	    ),
	    "MRM_example_1.1.0.mzML": (
	        "8140d77921be6fe49e73d71536b211ad39ae48f0272d4a465da2dd202185bdd9",
	        "http://dev.thep.lu.se/fp6-prodac/export/80/trunk/mzML/scans/",
	    ),
	    "emptyScan.mzML.gz": (
	        "4d82ea02c1f938e8fbe97b907371aad0eceee074bbee37f7513374a1bb7c3f3b",
	        "http://www.uni-muenster.de/hippler/pymzml/example_mzML_files/",
	    ),
	}
<<<<<<< HEAD

	EXAMPLE_DIR = os.path.join(os.path.dirname(__file__), 'mzML_example_files')
	OUTPUT_DIR = os.path.join(os.path.dirname(__file__), 'output')

=======
	
	EXAMPLE_DIR = os.path.join(os.path.dirname(__file__), "mzML_example_files")
	OUTPUT_DIR = os.path.join(os.path.dirname(__file__), "output")
	
>>>>>>> 76024812
	try:
	    os.makedirs(EXAMPLE_DIR)
	except OSError:
	    pass
	try:
	    os.makedirs(OUTPUT_DIR)
	except OSError:
	    pass


	def open_example(filename):
	    """
	    filename = filename of a file in the example directory
	    If the file "filename" is not present in the example directory, the file is downloaded.
	    Path with filename is returned.
	    """
	    try:
	        SHA256_DICT[filename]
	    except KeyError:
	        print('File "{0}" not available.'.format(filename), file=sys.stderr)
	        exit(1)

	    filename_with_path = os.path.join(EXAMPLE_DIR, filename)
	    # check file presence
	    checked_file = check_file(filename_with_path, filename)
	    if checked_file:
	        return filename_with_path

	    # file is not present or corrupt
	    server_url = SHA256_DICT[filename][1]
	    url = server_url + filename
	    if download(filename_with_path, url):
	        checked_file = check_file(filename_with_path, filename)
	        if checked_file:
	            return filename_with_path
	        else:
	            os.remove(filename_with_path)
	            print("Downloaded file is corrupt. Please try again.", file=sys.stderr)
	            exit(1)

	        exit(1)


	def check_file(filename_with_path, filename):
	    # check file presence
	    if os.path.isfile(filename_with_path):
	        # file exists, check SHA224 sum
	        file = open(filename_with_path, "rb")
	        if check_sha256(file, filename):
	            return True


	def check_sha256(file, filename):
	    sha256_sum = SHA256_DICT[filename][0]

	    if hashlib.sha256(file.read()).hexdigest() == sha256_sum:
	        return True
	    else:
	        return False


	def calc_sha256(file):
	    file = open(file, "rb")
	    return hashlib.sha256(file.read()).hexdigest()


	def download(filename_with_path, url):
	    """
	    filename_with_path = path and filename, where to save downloaded file
	    url = url to download
	    Path with filename is returned.
	    """

	    if sys.version_info[0] < 3:
	        from urllib2 import Request, urlopen, URLError, HTTPError
	    else:
	        from urllib.request import Request, urlopen, URLError, HTTPError

	    print("Downloading file ...", end="\r", file=sys.stderr)
	    req = Request(url)
	    print("Downloading file completed.", file=sys.stderr)
	    try:
	        response = urlopen(req)
	        with open(filename_with_path, "wb") as f:
	            f.write(response.read())
	        return filename_with_path
	    except HTTPError:
	        print(
	            "HTTP Error: The server could not fulfill the request.",
	            "Possibly, the file is not found on the server.",
	            file=sys.stderr,
	        )
	        exit(1)
	    except URLError:
	        print(
	            "URL Error: Server not available. Please check your internet connection.",
	            file=sys.stderr,
	        )
	        exit(1)
<<<<<<< HEAD


	if __name__ == '__main__':
=======
	
	
	if __name__ == "__main__":
>>>>>>> 76024812
	    print(__doc__)<|MERGE_RESOLUTION|>--- conflicted
+++ resolved
@@ -13,13 +13,8 @@
 	import hashlib
 	import os.path
 	import sys
-<<<<<<< HEAD
-
-
-=======
 	
 	
->>>>>>> 76024812
 	SHA256_DICT = {
 	    "deconvolution.mzML.gz": (
 	        "19399e4f87d8937cf7be32bab7fd8889700e119cbc2ede215270cbfc9913b394",
@@ -78,17 +73,10 @@
 	        "http://www.uni-muenster.de/hippler/pymzml/example_mzML_files/",
 	    ),
 	}
-<<<<<<< HEAD
-
-	EXAMPLE_DIR = os.path.join(os.path.dirname(__file__), 'mzML_example_files')
-	OUTPUT_DIR = os.path.join(os.path.dirname(__file__), 'output')
-
-=======
 	
 	EXAMPLE_DIR = os.path.join(os.path.dirname(__file__), "mzML_example_files")
 	OUTPUT_DIR = os.path.join(os.path.dirname(__file__), "output")
 	
->>>>>>> 76024812
 	try:
 	    os.makedirs(EXAMPLE_DIR)
 	except OSError:
@@ -188,13 +176,7 @@
 	            file=sys.stderr,
 	        )
 	        exit(1)
-<<<<<<< HEAD
-
-
-	if __name__ == '__main__':
-=======
 	
 	
 	if __name__ == "__main__":
->>>>>>> 76024812
 	    print(__doc__)