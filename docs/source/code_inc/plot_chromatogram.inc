.. code-block:: python

	#!/usr/bin/env python
	# -*- coding: utf-8 -*-
<<<<<<< HEAD

	import os
	import sys

=======
	
	import os
	import sys
	
>>>>>>> 76024812
	import pymzml
	from pymzml.plot import Factory


	def main(mzml_file):
	    """
	    Plots a chromatogram for the given mzML file. File is saved as
	    'chromatogram_<mzml_file>.html'.

	    usage:

	        ./plot_chromatogram.py <path_to_mzml_file>
<<<<<<< HEAD

	    '''
	    run = pymzml.run.Reader( mzml_file )
	    mzml_basename = os.path.basename( mzml_file )
	    pf = Factory()
	    pf.new_plot()
	    pf.add(
	        run['TIC'].peaks(),
	        color = (0, 0, 0),
	        style = 'lines',
	        title = mzml_basename
	    )
=======
	
	    """
	    run = pymzml.run.Reader(mzml_file)
	    mzml_basename = os.path.basename(mzml_file)
	    pf = Factory()
	    pf.new_plot()
	    pf.add(run["TIC"].peaks(), color=(0, 0, 0), style="lines", title=mzml_basename)
>>>>>>> 76024812
	    pf.save(
	        "chromatogram_{0}.html".format(mzml_basename),
	        layout={"xaxis": {"title": "Retention time"}, "yaxis": {"title": "TIC"}},
	    )
	    return
<<<<<<< HEAD

	if __name__ == '__main__':
=======
	
	
	if __name__ == "__main__":
>>>>>>> 76024812
	    if len(sys.argv) < 2:
	        print(main.__doc__)
	        exit()
	    mzml_file = sys.argv[1]
	    main(mzml_file)<|MERGE_RESOLUTION|>--- conflicted
+++ resolved
@@ -2,17 +2,10 @@
 
 	#!/usr/bin/env python
 	# -*- coding: utf-8 -*-
-<<<<<<< HEAD
-
-	import os
-	import sys
-
-=======
 	
 	import os
 	import sys
 	
->>>>>>> 76024812
 	import pymzml
 	from pymzml.plot import Factory
 
@@ -25,20 +18,6 @@
 	    usage:
 
 	        ./plot_chromatogram.py <path_to_mzml_file>
-<<<<<<< HEAD
-
-	    '''
-	    run = pymzml.run.Reader( mzml_file )
-	    mzml_basename = os.path.basename( mzml_file )
-	    pf = Factory()
-	    pf.new_plot()
-	    pf.add(
-	        run['TIC'].peaks(),
-	        color = (0, 0, 0),
-	        style = 'lines',
-	        title = mzml_basename
-	    )
-=======
 	
 	    """
 	    run = pymzml.run.Reader(mzml_file)
@@ -46,20 +25,14 @@
 	    pf = Factory()
 	    pf.new_plot()
 	    pf.add(run["TIC"].peaks(), color=(0, 0, 0), style="lines", title=mzml_basename)
->>>>>>> 76024812
 	    pf.save(
 	        "chromatogram_{0}.html".format(mzml_basename),
 	        layout={"xaxis": {"title": "Retention time"}, "yaxis": {"title": "TIC"}},
 	    )
 	    return
-<<<<<<< HEAD
-
-	if __name__ == '__main__':
-=======
 	
 	
 	if __name__ == "__main__":
->>>>>>> 76024812
 	    if len(sys.argv) < 2:
 	        print(main.__doc__)
 	        exit()
