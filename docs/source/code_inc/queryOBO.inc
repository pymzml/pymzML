.. code-block:: python

	#!/usr/bin/env python
	# -*- coding: utf-8 -*-
<<<<<<< HEAD


	import argparse
	from collections import defaultdict

	import pymzml.obo


	FIELDNAMES = ['id', 'name', 'def', 'is_a']


=======
	
	
	import argparse
	from collections import defaultdict
	
	import pymzml.obo
	
	
	FIELDNAMES = ["id", "name", "def", "is_a"]
	
	
>>>>>>> 76024812
	def main(args):
	    """
	    Use this script to interrogate the OBO database files.

	    usage:

	        ./queryOBO.py [-h] [-v VERSION] query

	    Example::

	      $ ./queryOBO.py'scan time'
	      MS:1000016
	      scan time
	      'The time taken for an acquisition by scanning analyzers.' [PSI:MS]
	      Is a: MS:1000503 ! scan attribute

	    Example::

	        $ ./queryOBO.py 1000016
	        MS:1000016
	        scan time
	        "The time taken for an acquisition by scanning analyzers." [PSI:MS]
	        MS:1000503 ! scan attribute
<<<<<<< HEAD


	    '''
=======
	
	
	    """
>>>>>>> 76024812
	    obo = pymzml.obo.OboTranslator(version=args.version)
	    obo.parseOBO()
	    if args.query.isdigit():
	        print(search_by_id(obo, args.query))
	    else:
	        for ix, match in enumerate(search_by_name(obo, args.query)):
<<<<<<< HEAD
	            print('#{0}'.format(ix))

	            for fieldname in ('id', 'name', 'def'):
	                print(match[fieldname])

	            if 'is_a' in match:
	                print('Is a:', match['is_a'])


=======
	            print("#{0}".format(ix))
	
	            for fieldname in ("id", "name", "def"):
	                print(match[fieldname])
	
	            if "is_a" in match:
	                print("Is a:", match["is_a"])
	
	
>>>>>>> 76024812
	def search_by_name(obo, name):
	    print("Searching for {0}".format(name.lower()))
	    matches = []
	    for lookup in obo.lookups:
	        for key in lookup.keys():
	            if name.lower() in key.lower():
	                match = defaultdict(str)

	                for fieldname in FIELDNAMES:
	                    if fieldname in lookup[key].keys():
	                        match[fieldname] = lookup[key][fieldname]

	                matches.append(match)

	    return matches


	def search_by_id(obo, id):
	    key = "MS:{0}".format(id)
	    return_value = ""
	    for lookup in obo.lookups:
	        if key in lookup:
	            if obo.MS_tag_regex.match(key):
	                for fn in FIELDNAMES:
	                    if fn in lookup[key].keys():
	                        return_value += "{0}\n".format(lookup[key][fn])
	    return return_value
<<<<<<< HEAD


	if __name__ == '__main__':
	    argparser = argparse.ArgumentParser(
	        usage=__doc__,
=======
	
	
	if __name__ == "__main__":
	    argparser = argparse.ArgumentParser(usage=__doc__)
	    argparser.add_argument(
	        "query", help="an accession or part of an OBO term name to look for"
>>>>>>> 76024812
	    )
	    argparser.add_argument(
	        "-v",
	        "--version",
	        default="1.1.0",
	        help="""
	            the version of the OBO to use; valid options are 1.0.0, 1.1.0, and 1.2,
	            default is 1.1.0
	        """,
	    )

	    args = argparser.parse_args()
<<<<<<< HEAD

=======
	
>>>>>>> 76024812
	    main(args)<|MERGE_RESOLUTION|>--- conflicted
+++ resolved
@@ -2,19 +2,6 @@
 
 	#!/usr/bin/env python
 	# -*- coding: utf-8 -*-
-<<<<<<< HEAD
-
-
-	import argparse
-	from collections import defaultdict
-
-	import pymzml.obo
-
-
-	FIELDNAMES = ['id', 'name', 'def', 'is_a']
-
-
-=======
 	
 	
 	import argparse
@@ -26,7 +13,6 @@
 	FIELDNAMES = ["id", "name", "def", "is_a"]
 	
 	
->>>>>>> 76024812
 	def main(args):
 	    """
 	    Use this script to interrogate the OBO database files.
@@ -50,32 +36,15 @@
 	        scan time
 	        "The time taken for an acquisition by scanning analyzers." [PSI:MS]
 	        MS:1000503 ! scan attribute
-<<<<<<< HEAD
-
-
-	    '''
-=======
 	
 	
 	    """
->>>>>>> 76024812
 	    obo = pymzml.obo.OboTranslator(version=args.version)
 	    obo.parseOBO()
 	    if args.query.isdigit():
 	        print(search_by_id(obo, args.query))
 	    else:
 	        for ix, match in enumerate(search_by_name(obo, args.query)):
-<<<<<<< HEAD
-	            print('#{0}'.format(ix))
-
-	            for fieldname in ('id', 'name', 'def'):
-	                print(match[fieldname])
-
-	            if 'is_a' in match:
-	                print('Is a:', match['is_a'])
-
-
-=======
 	            print("#{0}".format(ix))
 	
 	            for fieldname in ("id", "name", "def"):
@@ -85,7 +54,6 @@
 	                print("Is a:", match["is_a"])
 	
 	
->>>>>>> 76024812
 	def search_by_name(obo, name):
 	    print("Searching for {0}".format(name.lower()))
 	    matches = []
@@ -113,20 +81,12 @@
 	                    if fn in lookup[key].keys():
 	                        return_value += "{0}\n".format(lookup[key][fn])
 	    return return_value
-<<<<<<< HEAD
-
-
-	if __name__ == '__main__':
-	    argparser = argparse.ArgumentParser(
-	        usage=__doc__,
-=======
 	
 	
 	if __name__ == "__main__":
 	    argparser = argparse.ArgumentParser(usage=__doc__)
 	    argparser.add_argument(
 	        "query", help="an accession or part of an OBO term name to look for"
->>>>>>> 76024812
 	    )
 	    argparser.add_argument(
 	        "-v",
@@ -139,9 +99,5 @@
 	    )
 
 	    args = argparser.parse_args()
-<<<<<<< HEAD
 
-=======
-	
->>>>>>> 76024812
 	    main(args)