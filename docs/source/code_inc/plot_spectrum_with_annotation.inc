.. code-block:: python

	#!/usr/bin/env python
	# -*- coding: utf-8 -*-
<<<<<<< HEAD

	import copy
	import os

	import pymzml


=======
	
	import copy
	import os
	
	import pymzml
	
	
>>>>>>> 76024812
	def main():
	    """
	    This script shows how to plot multiple spectra in one plot and
	    how to use label for the annotation of spectra.
	    The first plot is an MS1 spectrum with the annotated precursor ion.
	    The second plot is a zoom into the precursor isotope pattern.
	    The third plot is an annotated fragmentation spectrum (MS2) of the
	    peptide HLVDEPQNLIK from BSA.
	    These examples also show the use of 'layout' to define the appearance
	    of a plot.

	    usage:

	        ./plot_spectrum_with_annotation.py

	    """

	    # First we define some general layout attributes
	    layout = {
	        "xaxis": {
	            "title": "<i>m/z</i>",
	            "tickmode": "auto",
	            "showticklabels": True,
	            "ticklen": 5,
	            "tickwidth": 1,
	            "ticks": "outside",
	            "showline": True,
	            "showgrid": False,
	        },
	        "yaxis": {
	            "color": "#000000",
	            "tickmode": "auto",
	            "showticklabels": True,
	            "ticklen": 5,
	            "tickwidth": 1,
	            "ticks": "outside",
	            "showline": True,
	            "showgrid": False,
	        },
	    }

	    # The example BSA file will be used
	    example_file = os.path.join(
	        os.path.dirname(__file__), os.pardir, "tests", "data", "BSA1.mzML.gz"
	    )

	    # Define different precisions for MS1 and MS2
	    run = pymzml.run.Reader(example_file, MS_precisions={1: 5e-6, 2: 5e-4})
	    p = pymzml.plot.Factory()
	    plot_layout = {}

	    # Now that everything is set up, we can plot the MS1 spectrum
	    # Spectrum ID: 1574
	    p.new_plot(title="MS1 Spectrum")
	    ms1_spectrum = run[1574]

	    # The measured peaks are added as first trace
	    p.add(
	        ms1_spectrum.peaks("centroided"),
	        color=(0, 0, 0),
	        opacity=1,
	        style="sticks",
	        name="raw data plot 1",
	    )

	    # The label for the precursor ion is added as a seperate trace.
	    # Note that triangle.MS_precision is used here as a label.
	    # By zooming in at this peak one can therefore check if the measured
	    # peak fits into defined the mass accuracy range.
	    precursor_mz_calc = 435.9102
	    p.add(
	        [(precursor_mz_calc, "max_intensity", "theoretical precursor")],
	        color=(255, 0, 0),
	        opacity=0.6,
	        style="label.triangle.MS_precision",
	        name="theoretical precursor plot 1",
	    )

	    # Define the layout for the first subplot.
	    # The x- and y-axes of subplots are numbered, starting at 1.
	    for axis in layout.keys():
<<<<<<< HEAD
	        plot_layout['{0}1'.format(axis)] = copy.copy(layout[axis])

=======
	        plot_layout["{0}1".format(axis)] = copy.copy(layout[axis])
	
>>>>>>> 76024812
	    # Now we can add a second plot, the same way as above but as a zoom-in.
	    # Therefore, we define a mz_range
	    p.new_plot(title="MS1 Spectrum Zoom")
	    p.add(
	        ms1_spectrum.peaks("centroided"),
	        color=(0, 0, 0),
	        opacity=1,
	        style="sticks",
	        name="raw data plot 2",
	        plot_num=1,
	        mz_range=[435.7, 437],
	    )

	    p.add(
	        [(precursor_mz_calc, "max_intensity", "theoretical precursor")],
	        color=(255, 0, 0),
	        opacity=0.3,
	        plot_num=1,
	        style="label.triangle.MS_precision",
	        name="theoretical precursor plot 2",
	    )

	    # The mz_range can be included in the layout as well.
	    # In contrast to mz_range in the add() function, which limits the included
	    # datapoints, the layout range only defines the area that is depicted (i.e. the zoom)
	    for axis in layout.keys():
<<<<<<< HEAD
	        plot_layout['{0}2'.format(axis)] = copy.copy(layout[axis])
	    plot_layout['xaxis2']['autorange'] = False
	    plot_layout['xaxis2']['range'] = [435.7, 437]

=======
	        plot_layout["{0}2".format(axis)] = copy.copy(layout[axis])
	    plot_layout["xaxis2"]["autorange"] = False
	    plot_layout["xaxis2"]["range"] = [435.7, 437]
	
>>>>>>> 76024812
	    # Now the third plot will be added, a fragmentation spectrum of HLVDEPQNLIK
	    ms2_spectrum = run[3542]

	    # The MS_precision for the plotting option label.triangle.MS_precision
	    # needs to be defined
	    p.new_plot(title="MS2 Spectrum Annotated: HLVDEPQNLIK", MS_precision=5e-4)
	    p.add(
	        ms2_spectrum.peaks("centroided"),
	        color=(0, 0, 0),
	        opacity=1,
	        style="sticks",
	        name="raw data plot 3",
	        plot_num=2,
	    )

	    theoretical_b_ions = {
	        "b<sub>2</sub><sup>+2</sup>": 126.0788,
	        "b<sub>3</sub><sup>+2</sup>": 175.6130,
	        "b<sub>4</sub><sup>+2</sup>": 233.1264,
	        "b<sub>2</sub>": 251.1503,
	        "b<sub>5</sub><sup>+2</sup>": 297.6477,
	        "b<sub>6</sub><sup>+2</sup>": 346.1741,
	        "b<sub>3</sub>": 350.2187,
	        "b<sub>7</sub><sup>+2</sup>": 410.2034,
	        "b<sub>4</sub>": 465.2456,
	        "b<sub>8</sub><sup>+2</sup>": 467.2249,
	        "b<sub>9</sub><sup>+2</sup>": 523.7669,
	        "b<sub>10</sub><sup>+2</sup>": 580.3089,
	        "b<sub>5</sub>": 594.2882,
	        "b<sub>6</sub>": 691.341,
	        "b<sub>7</sub>": 819.3995,
	        "b<sub>8</sub>": 933.4425,
	        "b<sub>9</sub>": 1046.5265,
	        "b<sub>10</sub>": 1159.6106,
	    }

	    theoretical_y_ions = {
	        "y<sub>1</sub><sup>+2</sup>": 74.0600,
	        "y<sub>2</sub><sup>+2</sup>": 130.6021,
	        "y<sub>1</sub>": 147.1128,
	        "y<sub>3</sub><sup>+2</sup>": 187.1441,
	        "y<sub>4</sub><sup>+2</sup>": 244.1656,
	        "y<sub>2</sub>": 260.1969,
	        "y<sub>5</sub><sup>+2</sup>": 308.1949,
	        "y<sub>6</sub><sup>+2</sup>": 356.7212,
	        "y<sub>3</sub>": 373.2809,
	        "y<sub>7</sub><sup>+2</sup>": 421.2425,
	        "y<sub>8</sub><sup>+2</sup>": 478.7560,
	        "y<sub>4</sub>": 487.3239,
	        "y<sub>9</sub><sup>+2</sup>": 528.2902,
	        "y<sub>10</sub><sup>+2</sup>": 584.8322,
	        "y<sub>5</sub>": 615.3824,
	        "y<sub>6</sub>": 712.4352,
	        "y<sub>7</sub>": 841.4778,
	        "y<sub>8</sub>": 956.5047,
	        "y<sub>9</sub>": 1055.5732,
	        "y<sub>10</sub>": 1168.6572,
	    }

	    # Check which theoretical fragments are present in the spectrum
	    # using the has_peak() function
	    for ion_list in [theoretical_b_ions, theoretical_y_ions]:
	        label_list = []
	        for fragment in ion_list.keys():
	            peak = ms2_spectrum.has_peak(ion_list[fragment])
	            if len(peak) != 0:
	                label_list.append((ion_list[fragment], peak[0][1], fragment))
	        if ion_list == theoretical_b_ions:
	            color = (0, 0, 255)
	        else:
	            color = (0, 255, 0)
	        p.add(
	            label_list,
	            color=color,
	            style="label.triangle.MS_precision",
	            name="theoretical fragment ions plot 3",
	        )

	    for axis in layout.keys():
<<<<<<< HEAD
	        plot_layout['{0}3'.format(axis)] = copy.copy(layout[axis])

	    # Save the plot in a file using the defined plot_layout
	    filename = 'example_plot_{0}_annotation.html'.format(
	        os.path.basename(example_file),
	    )
	    p.save(
	        filename = filename,
	        layout = plot_layout
	    )
	    print('Plotted file: {0}'.format(filename))


	if __name__ == '__main__':
=======
	        plot_layout["{0}3".format(axis)] = copy.copy(layout[axis])
	
	    # Save the plot in a file using the defined plot_layout
	    filename = "example_plot_{0}_annotation.html".format(os.path.basename(example_file))
	    p.save(filename=filename, layout=plot_layout)
	    print("Plotted file: {0}".format(filename))
	
	
	if __name__ == "__main__":
>>>>>>> 76024812
	    main()<|MERGE_RESOLUTION|>--- conflicted
+++ resolved
@@ -2,23 +2,13 @@
 
 	#!/usr/bin/env python
 	# -*- coding: utf-8 -*-
-<<<<<<< HEAD
-
+	
 	import copy
 	import os
-
+	
 	import pymzml
-
-
-=======
-	
-	import copy
-	import os
-	
-	import pymzml
-	
-	
->>>>>>> 76024812
+	
+	
 	def main():
 	    """
 	    This script shows how to plot multiple spectra in one plot and
@@ -100,13 +90,8 @@
 	    # Define the layout for the first subplot.
 	    # The x- and y-axes of subplots are numbered, starting at 1.
 	    for axis in layout.keys():
-<<<<<<< HEAD
-	        plot_layout['{0}1'.format(axis)] = copy.copy(layout[axis])
-
-=======
 	        plot_layout["{0}1".format(axis)] = copy.copy(layout[axis])
 	
->>>>>>> 76024812
 	    # Now we can add a second plot, the same way as above but as a zoom-in.
 	    # Therefore, we define a mz_range
 	    p.new_plot(title="MS1 Spectrum Zoom")
@@ -133,17 +118,10 @@
 	    # In contrast to mz_range in the add() function, which limits the included
 	    # datapoints, the layout range only defines the area that is depicted (i.e. the zoom)
 	    for axis in layout.keys():
-<<<<<<< HEAD
-	        plot_layout['{0}2'.format(axis)] = copy.copy(layout[axis])
-	    plot_layout['xaxis2']['autorange'] = False
-	    plot_layout['xaxis2']['range'] = [435.7, 437]
-
-=======
 	        plot_layout["{0}2".format(axis)] = copy.copy(layout[axis])
 	    plot_layout["xaxis2"]["autorange"] = False
 	    plot_layout["xaxis2"]["range"] = [435.7, 437]
 	
->>>>>>> 76024812
 	    # Now the third plot will be added, a fragmentation spectrum of HLVDEPQNLIK
 	    ms2_spectrum = run[3542]
 
@@ -223,22 +201,6 @@
 	        )
 
 	    for axis in layout.keys():
-<<<<<<< HEAD
-	        plot_layout['{0}3'.format(axis)] = copy.copy(layout[axis])
-
-	    # Save the plot in a file using the defined plot_layout
-	    filename = 'example_plot_{0}_annotation.html'.format(
-	        os.path.basename(example_file),
-	    )
-	    p.save(
-	        filename = filename,
-	        layout = plot_layout
-	    )
-	    print('Plotted file: {0}'.format(filename))
-
-
-	if __name__ == '__main__':
-=======
 	        plot_layout["{0}3".format(axis)] = copy.copy(layout[axis])
 	
 	    # Save the plot in a file using the defined plot_layout
@@ -248,5 +210,4 @@
 	
 	
 	if __name__ == "__main__":
->>>>>>> 76024812
 	    main()