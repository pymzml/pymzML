--- conflicted
+++ resolved
@@ -1,7 +1,2 @@
 nose
-<<<<<<< HEAD
-plotly < 2.0
-=======
-plotly < 2.0
-pyopenms
->>>>>>> 399da4ea
+plotly < 2.0