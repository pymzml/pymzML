--- conflicted
+++ resolved
@@ -3,15 +3,5 @@
 plotly
 pynumpress >= 0.0.4
 regex
-<<<<<<< HEAD
 git+https://github.com/mobiusklein/ms_deisotope.git#90263474a0d0afcd3f4b79b732841599a803455e
-
-# Testing and dev
-cython
-coverage >= 4.2
-nose >= 1.3.7
-sphinx
-sphinx_rtd_theme
-=======
-tox
->>>>>>> 1e8c5d2d
+tox